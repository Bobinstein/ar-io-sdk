/**
 * Copyright (C) 2022-2024 Permanent Data Solutions, Inc.
 *
 * Licensed under the Apache License, Version 2.0 (the "License");
 * you may not use this file except in compliance with the License.
 * You may obtain a copy of the License at
 *
 *     http://www.apache.org/licenses/LICENSE-2.0
 *
 * Unless required by applicable law or agreed to in writing, software
 * distributed under the License is distributed on an "AS IS" BASIS,
 * WITHOUT WARRANTIES OR CONDITIONS OF ANY KIND, either express or implied.
 * See the License for the specific language governing permissions and
 * limitations under the License.
 */
import { AOProcess } from '../common/index.js';
import { validateArweaveId } from '../utils/arweave.js';
import {
  AoMessageResult,
  AoPrimaryName,
  AoPrimaryNameRequest,
  AoRedelegationFeeInfo,
  AtLeastOne,
  BlockHeight,
  ProcessId,
  Timestamp,
  TransactionId,
  WalletAddress,
  WriteOptions,
} from './index.js';
import { mIOToken } from './token.js';

// Pagination

export type PaginationParams<T = Record<string, never>> = {
  cursor?: string;
  limit?: number;
  sortBy?: keyof T extends never ? string : keyof T; // default to string if T is empty
  sortOrder?: 'asc' | 'desc';
};

export type PaginationResult<T> = {
  items: T[];
  nextCursor: string | undefined;
  totalItems: number;
  sortBy?: keyof T;
  sortOrder: 'asc' | 'desc';
  hasMore: boolean;
};

// Configuration
export type ProcessConfiguration =
  | {
      process?: AOProcess;
    }
  | {
      processId?: string;
    };

export type EpochInput =
  | {
      epochIndex: AoEpochIndex;
    }
  | {
      timestamp: Timestamp;
    }
  | undefined;

// AO/IO Contract
export type AoBalances = Record<WalletAddress, number>;
export type AoRegistrationFees = Record<
  number,
  {
    lease: Record<number, number>;
    permabuy: number;
  }
>;
export type AoEpochIndex = number;

export type AoEpochObservationData = {
  failureSummaries: Record<WalletAddress, WalletAddress[]>;
  reports: Record<WalletAddress, TransactionId>;
};

export type AoVaultData = {
  balance: number;
  startTimestamp: Timestamp;
  endTimestamp: Timestamp;
};

export type AoEpochDistributionRewards = {
  eligible: Record<
    WalletAddress,
    {
      delegateRewards: Record<WalletAddress, number>;
      operatorReward: number;
    }
  >;
  // TODO: we could create a new type for this
  distributed?: Record<WalletAddress, number>;
};

export type AoEpochDistributionData = {
  rewards: AoEpochDistributionRewards;
  totalEligibleGateways: number;
  totalEligibleRewards: number;
  totalEligibleObserverReward: number;
  totalEligibleGatewayReward: number;
  // TODO: we could create a new type for this
  distributedTimestamp?: Timestamp; // only set if rewards have been distributed
  totalDistributedRewards?: number; // only set if rewards have been distributed
};

export type AoArNSReservedNameData = {
  target?: string;
  endTimestamp?: number;
};
export type AoArNSNameData = AoArNSPermabuyData | AoArNSLeaseData;
export type AoArNSNameDataWithName = AoArNSNameData & { name: string };
export type AoArNSReservedNameDataWithName = AoArNSReservedNameData & {
  name: string;
};
export type AoArNSBaseNameData = {
  processId: ProcessId;
  startTimestamp: number;
  type: 'lease' | 'permabuy';
  undernameLimit: number;
  purchasePrice: number;
};

export type AoArNSPermabuyData = AoArNSBaseNameData & {
  type: 'permabuy';
};

export type AoArNSLeaseData = AoArNSBaseNameData & {
  type: 'lease';
  endTimestamp: Timestamp;
};

export type AoEpochSettings = {
  epochZeroStartTimestamp: Timestamp;
  durationMs: number;
  prescribedNameCount: number;
  rewardPercentage: number;
  maxObservers: number;
  distributionDelayMs: number;
};

export type AoEpochData = {
  epochIndex: AoEpochIndex;
  startHeight: BlockHeight;
  observations: AoEpochObservationData;
  prescribedObservers: AoWeightedObserver[];
  startTimestamp: Timestamp;
  endTimestamp: Timestamp;
  distributionTimestamp: Timestamp;
  distributions: AoEpochDistributionData;
};

export type AoTokenSupplyData = {
  total: number;
  circulating: number;
  locked: number;
  withdrawn: number;
  delegated: number;
  staked: number;
  protocolBalance: number;
};

export type AoGatewayService = {
  fqdn: string;
  path: string;
  protocol: 'https';
  port: number;
};

export type AoGatewayServices = {
  bundlers: AoGatewayService[];
};

export type AoGatewayDelegates = Record<WalletAddress, AoGatewayDelegate>;
export type AoGatewayDelegateAllowList = WalletAddress[];

export type AoWalletVault = AoVaultData & {
  address: WalletAddress;
  vaultId: string;
};

export type AoGateway = {
  settings: AoGatewaySettings;
  stats: AoGatewayStats;
  totalDelegatedStake: number;
  startTimestamp: Timestamp;
  endTimestamp: Timestamp;
  observerAddress: WalletAddress;
  operatorStake: number;
  status: 'joined' | 'leaving';
  weights: AoGatewayWeights;
  services?: AoGatewayServices;
};

export type AoGatewayStats = {
  passedConsecutiveEpochs: number;
  failedConsecutiveEpochs: number;
  totalEpochCount: number;
  passedEpochCount: number;
  failedEpochCount: number;
  observedEpochCount: number;
  prescribedEpochCount: number;
};

export type AoWeightedObserver = {
  gatewayAddress: WalletAddress;
  observerAddress: WalletAddress;
  stake: number;
  startTimestamp: number;
} & AoGatewayWeights;

export type AoGatewayWeights = {
  stakeWeight: number;
  tenureWeight: number;
  gatewayRewardRatioWeight: number;
  observerRewardRatioWeight: number;
  compositeWeight: number;
  normalizedCompositeWeight: number;
};

export type AoGatewayWithAddress = AoGateway & {
  gatewayAddress: WalletAddress;
};

export type AoGatewayDelegate = {
  delegatedStake: number;
  startTimestamp: Timestamp;
  vaults: Record<WalletAddress, AoVaultData>;
};

export type AoGatewayDelegateWithAddress = AoGatewayDelegate & {
  address: WalletAddress;
};

export type AoGatewaySettings = {
  allowDelegatedStaking: boolean | 'allowlist';
  delegateRewardShareRatio: number;
  allowedDelegates: WalletAddress[];
  minDelegatedStake: number;
  autoStake: boolean;
  label: string;
  note: string;
  properties: string;
  fqdn: string;
  port: number;
  protocol: 'https';
};

export type AoBalanceWithAddress = {
  address: WalletAddress;
  balance: number;
};

// Auctions
export type AoAuctionSettings = {
  durationMs: number;
  decayRate: number;
  scalingExponent: number;
  startPriceMultiplier: number;
};

export type AoAuction = {
  name: string;
  startTimestamp: Timestamp;
  endTimestamp: Timestamp;
  initiator: string;
  baseFee: number;
  demandFactor: number;
  settings: AoAuctionSettings;
};

export type AoAuctionPriceData = {
  type: 'lease' | 'permabuy';
  years?: number;
  prices: Record<string, number>;
  currentPrice: number;
};

export type AoDelegationBase = {
  type: 'stake' | 'vault';
  gatewayAddress: WalletAddress;
  delegationId: string;
};

export type AoVaultDelegation = AoDelegationBase &
  AoVaultData & {
    type: 'vault';
    vaultId: TransactionId;
  };

export type AoStakeDelegation = AoDelegationBase & {
  type: 'stake';
  startTimestamp: Timestamp;
  balance: number;
};

export type AoDelegation = AoStakeDelegation | AoVaultDelegation;

export type AoGatewayVault = {
  cursorId: string;
  vaultId: TransactionId;
  balance: number;
  endTimestamp: Timestamp;
  startTimestamp: Timestamp;
};
// Input types

// TODO: confirm what is required or if all can be optional and defaults will be provided
export type AoJoinNetworkParams = Pick<AoGateway, 'operatorStake'> &
  Partial<AoGatewaySettings> & {
    observerAddress?: WalletAddress;
  };

export type AoUpdateGatewaySettingsParams = AtLeastOne<AoJoinNetworkParams>;

export type AoGetArNSNameParams = {
  name: string;
};

export type AoAddressParams = {
  address: WalletAddress;
};

export type AoBalanceParams = {
  address: WalletAddress;
};

export type AoPaginatedAddressParams = PaginationParams<AoAddressParams> & {
  address: WalletAddress;
};

export type AoGetArNSRecordsParams = PaginationParams<AoArNSNameDataWithName>;

export type AoArNSAuctionPricesParams = {
  name: string;
  type: 'lease' | 'permabuy';
  years?: number;
  timestamp?: number;
  intervalMs?: number;
};

export const validIntents = [
  'Buy-Record',
  'Extend-Lease',
  'Increase-Undername-Limit',
  'Upgrade-Name',
];
export const intentsUsingYears = ['Buy-Record', 'Extend-Lease'];
export type Intent = (typeof validIntents)[number];
export const isValidIntent = (intent: string): intent is Intent => {
  return validIntents.indexOf(intent) !== -1;
};

export type AoTokenCostParams = {
  intent: Intent;
  type?: 'permabuy' | 'lease';
  years?: number;
  name: string;
  quantity?: number;
};

// Interfaces

export interface AoIORead {
  // read interactions
  getInfo(): Promise<{
    Ticker: string;
    Name: string;
    Logo: string;
    Denomination: number;
    Handlers: string[];
    LastTickedEpochIndex: number;
  }>;
  getTokenSupply(): Promise<AoTokenSupplyData>;
  getEpochSettings(params?: EpochInput): Promise<AoEpochSettings>;
  getGateway({ address }: AoAddressParams): Promise<AoGateway | undefined>;
  // TODO: these could be moved to a separate Gateways class that implements gateway specific interactions
  getGatewayDelegates({
    address,
    ...pageParams
  }: AoAddressParams & PaginationParams<AoGatewayDelegateWithAddress>): Promise<
    PaginationResult<AoGatewayDelegateWithAddress>
  >;
  // END OF GATEWAY SPECIFIC INTERACTIONS
  getGateways(
    params?: PaginationParams<AoGatewayWithAddress>,
  ): Promise<PaginationResult<AoGatewayWithAddress>>;
  getDelegations(
    params: PaginationParams<AoDelegation> & { address: WalletAddress },
  ): Promise<PaginationResult<AoDelegation>>;
  getAllowedDelegates(
    params: AoPaginatedAddressParams,
  ): Promise<PaginationResult<WalletAddress>>;
  getGatewayVaults(
    params: PaginationParams<AoGatewayVault> & { address: WalletAddress },
  ): Promise<PaginationResult<AoGatewayVault>>;
  getBalance(params: { address: WalletAddress }): Promise<number>;
  getBalances(
    params?: PaginationParams<AoBalanceWithAddress>,
  ): Promise<PaginationResult<AoBalanceWithAddress>>;
  getArNSRecord({
    name,
  }: {
    name: string;
  }): Promise<AoArNSNameData | undefined>;
  getArNSRecords(
    params?: AoGetArNSRecordsParams,
  ): Promise<PaginationResult<AoArNSNameDataWithName>>;
  getArNSReservedNames(
    params?: PaginationParams<AoArNSReservedNameDataWithName>,
  ): Promise<PaginationResult<AoArNSReservedNameDataWithName>>;
  getArNSReservedName({
    name,
  }: {
    name: string;
  }): Promise<AoArNSReservedNameData | undefined>;
  getArNSAuctions(
    params?: PaginationParams<AoAuction>,
  ): Promise<PaginationResult<AoAuction>>;
  getArNSAuction({ name }: { name: string }): Promise<AoAuction | undefined>;
  getArNSAuctionPrices({
    name,
    type,
    years,
    timestamp,
    intervalMs,
  }: AoArNSAuctionPricesParams): Promise<AoAuctionPriceData>;
  getEpoch(epoch?: EpochInput): Promise<AoEpochData | undefined>;
  getCurrentEpoch(): Promise<AoEpochData>;
  getPrescribedObservers(epoch?: EpochInput): Promise<AoWeightedObserver[]>;
  getPrescribedNames(epoch?: EpochInput): Promise<string[]>;
  getObservations(epoch?: EpochInput): Promise<AoEpochObservationData>;
  getDistributions(epoch?: EpochInput): Promise<AoEpochDistributionData>;
  getTokenCost({
    intent,
    type,
    years,
    name,
    quantity,
  }: AoTokenCostParams): Promise<number>;
  getRegistrationFees(): Promise<AoRegistrationFees>;
  getDemandFactor(): Promise<number>;
  getVaults(
    params?: PaginationParams<AoWalletVault>,
  ): Promise<PaginationResult<AoWalletVault>>;
  getVault({
    address,
    vaultId,
  }: {
    address: WalletAddress;
    vaultId: string;
<<<<<<< HEAD
  }): Promise<AoVaultData | undefined>;
  getPrimaryNameRequest(
    params: { initiator: WalletAddress } | { name: string },
  ): Promise<AoMessageResult>;
=======
  }): Promise<AoVaultData>;
  getPrimaryNameRequest(params: {
    initiator: WalletAddress;
  }): Promise<AoPrimaryNameRequest>;
>>>>>>> 0bb36c10
  getPrimaryNameRequests(
    params: PaginationParams<AoPrimaryNameRequest>,
  ): Promise<PaginationResult<AoPrimaryNameRequest>>;
  getPrimaryName(
    params: { address: WalletAddress } | { name: string },
  ): Promise<AoPrimaryName>;
  getPrimaryNames(
    params?: PaginationParams<AoPrimaryName>,
  ): Promise<PaginationResult<AoPrimaryName>>;
  getRedelegationFee(params: {
    address: WalletAddress;
  }): Promise<AoRedelegationFeeInfo>;
}

export interface AoIOWrite extends AoIORead {
  // write interactions
  transfer(
    {
      target,
      qty,
    }: {
      target: WalletAddress;
      qty: number;
    },
    options?: WriteOptions,
  ): Promise<AoMessageResult>;
  // TODO: these could be moved to a separate Gateways class that implements gateway specific interactions
  joinNetwork(
    params: AoJoinNetworkParams,
    options?: WriteOptions,
  ): Promise<AoMessageResult>;
  leaveNetwork(options?: WriteOptions): Promise<AoMessageResult>;
  updateGatewaySettings(
    params: AoUpdateGatewaySettingsParams,
    options?: WriteOptions,
  ): Promise<AoMessageResult>;
  increaseOperatorStake(
    params: {
      increaseQty: number | mIOToken;
    },
    options?: WriteOptions,
  ): Promise<AoMessageResult>;
  decreaseOperatorStake(
    params: {
      decreaseQty: number | mIOToken;
    },
    options?: WriteOptions,
  ): Promise<AoMessageResult>;
  delegateStake(
    params: {
      target: WalletAddress;
      stakeQty: number | mIOToken;
    },
    options?: WriteOptions,
  ): Promise<AoMessageResult>;
  decreaseDelegateStake(
    params: {
      target: WalletAddress;
      decreaseQty: number | mIOToken;
      instant?: boolean;
    },
    options?: WriteOptions,
  ): Promise<AoMessageResult>;
  instantWithdrawal(
    params: {
      gatewayAddress?: WalletAddress;
      vaultId: string;
    },
    options?: WriteOptions,
  ): Promise<AoMessageResult>;
  saveObservations(
    params: {
      reportTxId: TransactionId;
      failedGateways: WalletAddress[];
    },
    options?: WriteOptions,
  ): Promise<AoMessageResult>;
  // END OF GATEWAY SPECIFIC INTERACTIONS
  buyRecord(
    params: {
      name: string;
      years?: number;
      type: 'lease' | 'permabuy';
      processId: string;
    },
    options?: WriteOptions,
  ): Promise<AoMessageResult>;
  upgradeRecord(
    params: {
      name: string;
    },
    options?: WriteOptions,
  ): Promise<AoMessageResult>;
  extendLease(
    params: {
      name: string;
      years: number;
    },
    options?: WriteOptions,
  ): Promise<AoMessageResult>;
  increaseUndernameLimit(
    params: {
      name: string;
      increaseCount: number;
    },
    options?: WriteOptions,
  ): Promise<AoMessageResult>;
  cancelWithdrawal(
    params: {
      gatewayAddress?: WalletAddress;
      vaultId: string;
    },
    options?: WriteOptions,
  ): Promise<AoMessageResult>;
  submitAuctionBid(
    params: {
      name: string;
      processId: string;
      quantity?: number;
      type?: 'lease' | 'permabuy';
      years?: number;
    },
    options?: WriteOptions,
  ): Promise<AoMessageResult>;
  requestPrimaryName(params: { name: string }): Promise<AoMessageResult>;
  redelegateStake(
    params: {
      target: string;
      source: string;
      stakeQty: number | mIOToken;
      vaultId?: string;
    },
    options?: WriteOptions,
  ): Promise<AoMessageResult>;
}

// Typeguard functions
export function isProcessConfiguration(
  config: object,
): config is { process: AOProcess } {
  return 'process' in config;
}

export function isProcessIdConfiguration(
  config: object,
): config is { processId: string } {
  return (
    'processId' in config &&
    typeof config.processId === 'string' &&
    validateArweaveId(config.processId) === true
  );
}

export function isLeasedArNSRecord(
  record: AoArNSNameData,
): record is AoArNSLeaseData {
  return record.type === 'lease';
}<|MERGE_RESOLUTION|>--- conflicted
+++ resolved
@@ -456,17 +456,10 @@
   }: {
     address: WalletAddress;
     vaultId: string;
-<<<<<<< HEAD
   }): Promise<AoVaultData | undefined>;
-  getPrimaryNameRequest(
-    params: { initiator: WalletAddress } | { name: string },
-  ): Promise<AoMessageResult>;
-=======
-  }): Promise<AoVaultData>;
   getPrimaryNameRequest(params: {
     initiator: WalletAddress;
   }): Promise<AoPrimaryNameRequest>;
->>>>>>> 0bb36c10
   getPrimaryNameRequests(
     params: PaginationParams<AoPrimaryNameRequest>,
   ): Promise<PaginationResult<AoPrimaryNameRequest>>;
