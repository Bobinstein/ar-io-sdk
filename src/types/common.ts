/**
 * Copyright (C) 2022-2024 Permanent Data Solutions, Inc. All Rights Reserved.
 *
 * This program is free software: you can redistribute it and/or modify
 * it under the terms of the GNU Affero General Public License as published by
 * the Free Software Foundation, either version 3 of the License, or
 * (at your option) any later version.
 *
 * This program is distributed in the hope that it will be useful,
 * but WITHOUT ANY WARRANTY; without even the implied warranty of
 * MERCHANTABILITY or FITNESS FOR A PARTICULAR PURPOSE.  See the
 * GNU Affero General Public License for more details.
 *
 * You should have received a copy of the GNU Affero General Public License
 * along with this program.  If not, see <http://www.gnu.org/licenses/>.
 */
import { SmartWeaveSortKey } from '../utils/index.js';
import { ArNSNameData, Gateway } from './contract-state.js';

export type EvaluationFilters = {
  blockHeight?: number;
  sortKey?: SmartWeaveSortKey; // should be tested against regex for validity
};

// TODO: extend type with other read filters (e.g max eval time)
export type ReadInteractionFilters = EvaluationFilters;

// TODO: extend with additional methods
export interface ArIOContract {
  getGateway(
    props: { address: WalletAddress } & ReadInteractionFilters,
  ): Promise<Gateway>;
  getGateways(): Promise<Record<WalletAddress, Gateway>>;
<<<<<<< HEAD
  getBalance(
    props: { address: WalletAddress } & ReadInteractionFilters,
  ): Promise<number>;
  getBalances(
    props: ReadInteractionFilters,
  ): Promise<Record<WalletAddress, number>>;
  getRecord(
    props: { domain: string } & ReadInteractionFilters,
  ): Promise<ArNSNameData>;
  getRecords(): Promise<Record<string, ArNSNameData>>;
=======
  getBalance({ address }: { address: WalletAddress }): Promise<number>;
  getBalances(): Promise<Record<WalletAddress, number>>;
  getArNSRecord({ domain }: { domain: string }): Promise<ArNSNameData>;
  getArNSRecords(): Promise<Record<string, ArNSNameData>>;
>>>>>>> d9ee23eb
}

/* eslint-disable @typescript-eslint/no-explicit-any */
export interface Logger {
  setLogLevel: (level: string) => void;
  setLogFormat: (logFormat: string) => void;
  info: (message: string, ...args: any[]) => void;
  warn: (message: string, ...args: any[]) => void;
  error: (message: string, ...args: any[]) => void;
  debug: (message: string, ...args: any[]) => void;
}
/* eslint-enable @typescript-eslint/no-explicit-any */

export type WalletAddress = string;

export interface HTTPClient {
  get<T>({
    endpoint,
    signal,
    headers,
    allowedStatuses,
    params,
  }: {
    endpoint: string;
    signal?: AbortSignal;
    headers?: Record<string, string>;
    allowedStatuses?: number[];
    params?: Record<string, any>; // eslint-disable-line @typescript-eslint/no-explicit-any
  }): Promise<T>;
  // TODO: add post method
  // post<T>({
  //   endpoint,
  //   signal,
  //   headers,
  //   allowedStatuses,
  //   data,
  // }: {
  //   endpoint: string;
  //   signal: AbortSignal;
  //   headers?: Record<string, string>;
  //   allowedStatuses?: number[];
  //   data: Readable | ReadableStream | Buffer;
  // }): Promise<T>;
}<|MERGE_RESOLUTION|>--- conflicted
+++ resolved
@@ -31,23 +31,16 @@
     props: { address: WalletAddress } & ReadInteractionFilters,
   ): Promise<Gateway>;
   getGateways(): Promise<Record<WalletAddress, Gateway>>;
-<<<<<<< HEAD
   getBalance(
     props: { address: WalletAddress } & ReadInteractionFilters,
   ): Promise<number>;
   getBalances(
     props: ReadInteractionFilters,
   ): Promise<Record<WalletAddress, number>>;
-  getRecord(
+  getArNSRecord(
     props: { domain: string } & ReadInteractionFilters,
   ): Promise<ArNSNameData>;
-  getRecords(): Promise<Record<string, ArNSNameData>>;
-=======
-  getBalance({ address }: { address: WalletAddress }): Promise<number>;
-  getBalances(): Promise<Record<WalletAddress, number>>;
-  getArNSRecord({ domain }: { domain: string }): Promise<ArNSNameData>;
   getArNSRecords(): Promise<Record<string, ArNSNameData>>;
->>>>>>> d9ee23eb
 }
 
 /* eslint-disable @typescript-eslint/no-explicit-any */
