--- conflicted
+++ resolved
@@ -15,9 +15,4 @@
  */
 
 // AUTOMATICALLY GENERATED FILE - DO NOT TOUCH
-
-<<<<<<< HEAD
-export const version = '2.5.1';
-=======
-export const version = '2.5.1-alpha.3';
->>>>>>> 0bb36c10
+export const version = '2.5.1';