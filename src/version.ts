--- conflicted
+++ resolved
@@ -15,8 +15,4 @@
  */
 
 // AUTOMATICALLY GENERATED FILE - DO NOT TOUCH
-<<<<<<< HEAD
-export const version = '3.10.0-alpha.6';
-=======
-export const version = '3.10.0';
->>>>>>> 8ed08a92
+export const version = '3.10.0';