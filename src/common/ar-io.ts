/**
 * Copyright (C) 2022-2024 Permanent Data Solutions, Inc. All Rights Reserved.
 *
 * This program is free software: you can redistribute it and/or modify
 * it under the terms of the GNU Affero General Public License as published by
 * the Free Software Foundation, either version 3 of the License, or
 * (at your option) any later version.
 *
 * This program is distributed in the hope that it will be useful,
 * but WITHOUT ANY WARRANTY; without even the implied warranty of
 * MERCHANTABILITY or FITNESS FOR A PARTICULAR PURPOSE.  See the
 * GNU Affero General Public License for more details.
 *
 * You should have received a copy of the GNU Affero General Public License
 * along with this program.  If not, see <http://www.gnu.org/licenses/>.
 */
import { ARNS_TESTNET_REGISTRY_TX } from '../constants.js';
import {
  ArIOContract,
  ArIOState,
  ArNSNameData,
  EpochDistributionData,
<<<<<<< HEAD
  EvaluationOptions,
=======
>>>>>>> 45b130d2
  EvaluationParameters,
  Gateway,
  Observations,
  SmartWeaveContract,
} from '../types.js';
import { RemoteContract } from './contracts/remote-contract.js';

// TODO: append this with other configuration options (e.g. local vs. remote evaluation)
export type ContractConfiguration =
  | {
      contract?: SmartWeaveContract<unknown>;
    }
  | {
      contractTxId: string;
    };

function isContractConfiguration<T>(
  config: ContractConfiguration,
): config is { contract: SmartWeaveContract<T> } {
  return 'contract' in config;
}

function isContractTxIdConfiguration(
  config: ContractConfiguration,
): config is { contractTxId: string } {
  return 'contractTxId' in config;
}

export class ArIO implements ArIOContract {
  private contract: SmartWeaveContract<ArIOState>;

  constructor(
    config: ContractConfiguration = {
      // default to a contract that uses the arns service to do the evaluation
      contract: new RemoteContract<ArIOState>({
        contractTxId: ARNS_TESTNET_REGISTRY_TX,
      }),
    },
  ) {
    if (isContractConfiguration<ArIOState>(config)) {
      this.contract = config.contract;
    } else if (isContractTxIdConfiguration(config)) {
      this.contract = new RemoteContract<ArIOState>({
        contractTxId: config.contractTxId,
      });
    }
  }

  /**
   * Returns the current state of the contract.
   */
  async getState(params: EvaluationParameters): Promise<ArIOState> {
    const state = await this.contract.getContractState(params);
    return state;
  }

  /**
   * Returns the ARNS record for the given domain.
   */
  async getArNSRecord({
    domain,
    evaluationOptions,
  }: EvaluationParameters<{ domain: string }>): Promise<
    ArNSNameData | undefined
  > {
    const records = await this.getArNSRecords({ evaluationOptions });
    return records[domain];
  }

  /**
   * Returns all ArNS records.
   */
  async getArNSRecords({
    evaluationOptions,
  }: EvaluationParameters = {}): Promise<Record<string, ArNSNameData>> {
    const state = await this.contract.getContractState({ evaluationOptions });
    return state.records;
  }

  /**
   * Returns the balance of the given address.
   */
  async getBalance({
    address,
    evaluationOptions,
  }: EvaluationParameters<{ address: string }>): Promise<number> {
    const balances = await this.getBalances({ evaluationOptions });
    return balances[address] || 0;
  }

  /**
   * Returns the balances of all addresses.
   */
  async getBalances({ evaluationOptions }: EvaluationParameters = {}): Promise<
    Record<string, number>
  > {
    const state = await this.contract.getContractState({ evaluationOptions });
    return state.balances;
  }

  /**
   * Returns the gateway for the given address, including weights.
   */
  async getGateway({
    address,
    evaluationOptions,
  }: EvaluationParameters<{ address: string }>): Promise<Gateway | undefined> {
    return this.contract
      .readInteraction<{ target: string }, Gateway>({
        functionName: 'gateway',
        inputs: {
          target: address,
        },
        evaluationOptions,
      })
      .catch(() => {
        return undefined;
      });
  }

  /**
   * Returns all gateways, including weights.
   */
  async getGateways({ evaluationOptions }: EvaluationParameters = {}): Promise<
    Record<string, Gateway> | Record<string, never>
  > {
    return this.contract.readInteraction({
      functionName: 'gateways',
      evaluationOptions,
    });
  }
<<<<<<< HEAD
  async getObservations({
    evaluationOptions,
  }: {
    evaluationOptions?: EvaluationOptions | Record<string, never> | undefined;
  }): Promise<Observations> {
    const { observations } = await this.contract.getContractState({
      evaluationOptions,
    });
    return observations;
  }
  async getDistributions({
    evaluationOptions,
  }: {
    evaluationOptions?: EvaluationOptions | Record<string, never> | undefined;
  }): Promise<EpochDistributionData> {
    const { distributions } = await this.contract.getContractState({
      evaluationOptions,
    });
    return distributions;
=======

  /**
   * Returns the current epoch.
   */
  async getCurrentEpoch({
    evaluationOptions,
  }: EvaluationParameters = {}): Promise<EpochDistributionData> {
    return this.contract.readInteraction({
      functionName: 'epoch',
      evaluationOptions,
    });
  }

  /**
   * Returns the epoch information for the provided block height.
   */
  async getEpoch({
    blockHeight,
    evaluationOptions,
  }: {
    blockHeight: number;
  } & EvaluationParameters): Promise<EpochDistributionData> {
    return this.contract.readInteraction<
      { height: number },
      EpochDistributionData
    >({
      functionName: 'epoch',
      inputs: {
        height: blockHeight,
      },
      evaluationOptions,
    });
>>>>>>> 45b130d2
  }
}<|MERGE_RESOLUTION|>--- conflicted
+++ resolved
@@ -20,10 +20,7 @@
   ArIOState,
   ArNSNameData,
   EpochDistributionData,
-<<<<<<< HEAD
   EvaluationOptions,
-=======
->>>>>>> 45b130d2
   EvaluationParameters,
   Gateway,
   Observations,
@@ -34,11 +31,11 @@
 // TODO: append this with other configuration options (e.g. local vs. remote evaluation)
 export type ContractConfiguration =
   | {
-      contract?: SmartWeaveContract<unknown>;
-    }
+    contract?: SmartWeaveContract<unknown>;
+  }
   | {
-      contractTxId: string;
-    };
+    contractTxId: string;
+  };
 
 function isContractConfiguration<T>(
   config: ContractConfiguration,
@@ -155,27 +152,6 @@
       evaluationOptions,
     });
   }
-<<<<<<< HEAD
-  async getObservations({
-    evaluationOptions,
-  }: {
-    evaluationOptions?: EvaluationOptions | Record<string, never> | undefined;
-  }): Promise<Observations> {
-    const { observations } = await this.contract.getContractState({
-      evaluationOptions,
-    });
-    return observations;
-  }
-  async getDistributions({
-    evaluationOptions,
-  }: {
-    evaluationOptions?: EvaluationOptions | Record<string, never> | undefined;
-  }): Promise<EpochDistributionData> {
-    const { distributions } = await this.contract.getContractState({
-      evaluationOptions,
-    });
-    return distributions;
-=======
 
   /**
    * Returns the current epoch.
@@ -208,6 +184,25 @@
       },
       evaluationOptions,
     });
->>>>>>> 45b130d2
+  }
+  async getObservations({
+    evaluationOptions,
+  }: {
+    evaluationOptions?: EvaluationOptions | Record<string, never> | undefined;
+  }): Promise<Observations> {
+    const { observations } = await this.contract.getContractState({
+      evaluationOptions,
+    });
+    return observations;
+  }
+  async getDistributions({
+    evaluationOptions,
+  }: {
+    evaluationOptions?: EvaluationOptions | Record<string, never> | undefined;
+  }): Promise<EpochDistributionData> {
+    const { distributions } = await this.contract.getContractState({
+      evaluationOptions,
+    });
+    return distributions;
   }
 }