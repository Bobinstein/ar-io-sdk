/**
 * Copyright (C) 2022-2024 Permanent Data Solutions, Inc. All Rights Reserved.
 *
 * This program is free software: you can redistribute it and/or modify
 * it under the terms of the GNU Affero General Public License as published by
 * the Free Software Foundation, either version 3 of the License, or
 * (at your option) any later version.
 *
 * This program is distributed in the hope that it will be useful,
 * but WITHOUT ANY WARRANTY; without even the implied warranty of
 * MERCHANTABILITY or FITNESS FOR A PARTICULAR PURPOSE.  See the
 * GNU Affero General Public License for more details.
 *
 * You should have received a copy of the GNU Affero General Public License
 * along with this program.  If not, see <http://www.gnu.org/licenses/>.
 */
import { ARNS_TESTNET_REGISTRY_TX } from '../../constants.js';
import {
  ArIOContract,
  ArNSNameData,
  ArNSStateResponse,
  Gateway,
  HTTPClient,
} from '../../types/index.js';
import { NotFound } from '../error.js';
import { AxiosHTTPService } from '../http.js';
import { DefaultLogger } from '../logger.js';

export class ArNSRemoteCache implements ArIOContract {
  private contractTxId: string;
  private logger: DefaultLogger;
  private http: HTTPClient;
  private apiVersion = 'v1' as const; // use v1 endpoints
  constructor({
    url = 'https://api.arns.app',
    logger = new DefaultLogger({
      level: 'debug',
      logFormat: 'simple',
    }),
    contractTxId = ARNS_TESTNET_REGISTRY_TX,
  }: {
    url?: string;
    logger?: DefaultLogger;
    contractTxId?: string;
  }) {
    this.contractTxId = contractTxId;
    this.logger = logger;
    this.http = new AxiosHTTPService({
      url: `${url}/${this.apiVersion}`,
      logger,
    });
  }

<<<<<<< HEAD
  setContractTxId(contractTxId: string): ArIOContract {
    this.contractTxId = contractTxId;
    return this;
  }

  private validateContractTxId() {
    if (!this.contractTxId) {
      throw new Error(
        'Contract TxId not set, set one before calling this function.',
      );
    }
  }

  async getGateway({ address }: { address: string }) {
    this.validateContractTxId();

=======
  async getGateway({ address }: { address: string }) {
>>>>>>> bf651bb1
    this.logger.debug(`Fetching gateway ${address}`);
    const gateway = await this.getGateways().then((gateways) => {
      if (gateways[address] === undefined) {
        throw new NotFound(`Gateway not found: ${address}`);
      }
      return gateways[address];
    });
    return gateway;
  }

  async getGateways() {
<<<<<<< HEAD
    this.validateContractTxId();

=======
>>>>>>> bf651bb1
    this.logger.debug(`Fetching gateways`);
    const { result } = await this.http.get<
      ArNSStateResponse<'result', Record<string, Gateway>>
    >({
      endpoint: `/contract/${this.contractTxId.toString()}/read/gateways`,
    });
    return result;
  }

  async getBalance({ address }: { address: string }) {
<<<<<<< HEAD
    this.validateContractTxId();

=======
>>>>>>> bf651bb1
    this.logger.debug(`Fetching balance for ${address}`);
    const { result } = await this.http
      .get<ArNSStateResponse<'result', number>>({
        endpoint: `/contract/${this.contractTxId.toString()}/state/balances/${address}`,
      })
      .catch((e) => {
        if (e instanceof NotFound) {
          return { result: 0 };
        }
        throw e;
      });
    return result;
  }

  async getBalances() {
<<<<<<< HEAD
    this.validateContractTxId();

=======
>>>>>>> bf651bb1
    this.logger.debug(`Fetching balances`);
    const { result } = await this.http.get<
      ArNSStateResponse<'result', Record<string, number>>
    >({
      endpoint: `/contract/${this.contractTxId.toString()}/state/balances`,
    });
    return result;
  }

  async getRecord({ domain }: { domain: string }): Promise<ArNSNameData> {
    this.validateContractTxId();

    this.logger.debug(`Fetching record for ${domain}`);
    const { result } = await this.http.get<
      ArNSStateResponse<'result', ArNSNameData>
    >({
      endpoint: `/contract/${this.contractTxId.toString()}/state/records/${domain}`,
    });
    return result;
  }

  async getRecords(): Promise<Record<string, ArNSNameData>> {
    this.validateContractTxId();

    this.logger.debug(`Fetching all records`);
    const { result } = await this.http.get<
      ArNSStateResponse<'result', Record<string, ArNSNameData>>
    >({
      endpoint: `/contract/${this.contractTxId.toString()}/state/records`,
    });
    return result;
  }
}<|MERGE_RESOLUTION|>--- conflicted
+++ resolved
@@ -51,26 +51,7 @@
     });
   }
 
-<<<<<<< HEAD
-  setContractTxId(contractTxId: string): ArIOContract {
-    this.contractTxId = contractTxId;
-    return this;
-  }
-
-  private validateContractTxId() {
-    if (!this.contractTxId) {
-      throw new Error(
-        'Contract TxId not set, set one before calling this function.',
-      );
-    }
-  }
-
   async getGateway({ address }: { address: string }) {
-    this.validateContractTxId();
-
-=======
-  async getGateway({ address }: { address: string }) {
->>>>>>> bf651bb1
     this.logger.debug(`Fetching gateway ${address}`);
     const gateway = await this.getGateways().then((gateways) => {
       if (gateways[address] === undefined) {
@@ -82,11 +63,6 @@
   }
 
   async getGateways() {
-<<<<<<< HEAD
-    this.validateContractTxId();
-
-=======
->>>>>>> bf651bb1
     this.logger.debug(`Fetching gateways`);
     const { result } = await this.http.get<
       ArNSStateResponse<'result', Record<string, Gateway>>
@@ -97,11 +73,6 @@
   }
 
   async getBalance({ address }: { address: string }) {
-<<<<<<< HEAD
-    this.validateContractTxId();
-
-=======
->>>>>>> bf651bb1
     this.logger.debug(`Fetching balance for ${address}`);
     const { result } = await this.http
       .get<ArNSStateResponse<'result', number>>({
@@ -117,11 +88,6 @@
   }
 
   async getBalances() {
-<<<<<<< HEAD
-    this.validateContractTxId();
-
-=======
->>>>>>> bf651bb1
     this.logger.debug(`Fetching balances`);
     const { result } = await this.http.get<
       ArNSStateResponse<'result', Record<string, number>>
