--- conflicted
+++ resolved
@@ -13,11 +13,7 @@
  * See the License for the specific language governing permissions and
  * limitations under the License.
  */
-<<<<<<< HEAD
-=======
-import { Signer } from '@dha-team/arbundles';
 import { connect } from '@permaweb/aoconnect';
->>>>>>> 6e74fa5f
 import Arweave from 'arweave';
 
 import {
@@ -101,16 +97,12 @@
 import { defaultArweave } from './arweave.js';
 import { AOProcess } from './contracts/ao-process.js';
 import { InvalidContractConfigurationError } from './error.js';
-<<<<<<< HEAD
+import { createFaucet } from './faucet.js';
 import {
   TurboArNSPaymentProviderAuthenticated,
   TurboArNSPaymentProviderUnauthenticated,
   isTurboArNSSigner,
 } from './turbo.js';
-=======
-import { createFaucet } from './faucet.js';
-import { TurboArNSPaymentProvider } from './turbo.js';
->>>>>>> 6e74fa5f
 
 type ARIOConfigNoSigner = OptionalPaymentUrl<
   OptionalArweave<ProcessConfiguration>
