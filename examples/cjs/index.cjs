const {
  IO,
  ioDevnetProcessId,
  Logger,
  spawnANT,
  evolveANT,
  ArweaveSigner,
} = require('@ar.io/sdk');
const Arweave = require('arweave');

(async () => {
  // set the log level for the SDK
  Logger.default.setLogLevel('info');

  const arIO = IO.init();
  // testnet gateways
  const testnetGateways = await arIO.getGateways();
  const protocolBalance = await arIO.getBalance({
    address: ioDevnetProcessId,
  });
  const ardriveRecord = await arIO.getArNSRecord({ name: 'ardrive' });
  const partialRecords = await arIO
    .getArNSRecords({
      page: 10,
      pageSize: 5,
    })
    .then((page) => page.items);
  const oldEpoch = await arIO.getEpoch({
    epochIndex: 0,
  });
  const epoch = await arIO.getCurrentEpoch();
  const observations = await arIO.getObservations();
  const observation = await arIO.getObservations({ epochIndex: 0 });
  const distributions = await arIO.getDistributions();

  const arweave = Arweave.init({
    host: 'arweave.net',
    port: 443,
    protocol: 'https',
  });

  const jwk = await arweave.wallets.generate();

  const processId = await spawnANT({
    signer: new ArweaveSigner(jwk),
  });

  await evolveANT({
    processId,
    signer: new ArweaveSigner(jwk),
    luaCodeTxId: 'AN6-0jkvjhFkHYFqFsjH4R9MVGLuMaaFsD55JOXbAxQ',
  });

  console.dir(
    {
<<<<<<< HEAD
      processId,
      evolveId,
      // testnetGateways,
      // ardriveRecord,
      // protocolBalance,
      // arnsStats: {
      //   'registered domains': Object.keys(allRecords).length,
      //   ardrive: allRecords.ardrive,
      // },
      // oldEpoch,
      // epoch,
      // observations,
      // observation,
      // distributions,
=======
      testnetGateways,
      ardriveRecord,
      partialRecords,
      protocolBalance,
      arnsStats: {
        'registered domains': Object.keys(allRecords).length,
        ardrive: allRecords.ardrive,
      },
      oldEpoch,
      epoch,
      observations,
      observation,
      distributions,
>>>>>>> fdb551e6
    },
    { depth: 2 },
  );
})();<|MERGE_RESOLUTION|>--- conflicted
+++ resolved
@@ -53,7 +53,6 @@
 
   console.dir(
     {
-<<<<<<< HEAD
       processId,
       evolveId,
       // testnetGateways,
@@ -68,21 +67,6 @@
       // observations,
       // observation,
       // distributions,
-=======
-      testnetGateways,
-      ardriveRecord,
-      partialRecords,
-      protocolBalance,
-      arnsStats: {
-        'registered domains': Object.keys(allRecords).length,
-        ardrive: allRecords.ardrive,
-      },
-      oldEpoch,
-      epoch,
-      observations,
-      observation,
-      distributions,
->>>>>>> fdb551e6
     },
     { depth: 2 },
   );
