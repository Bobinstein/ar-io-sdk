--- conflicted
+++ resolved
@@ -128,11 +128,7 @@
   },
   "dependencies": {
     "@dha-team/arbundles": "^1.0.1",
-<<<<<<< HEAD
     "@permaweb/aoconnect": "0.0.68",
-=======
-    "@permaweb/aoconnect": "0.0.57",
->>>>>>> fd4868b4
     "arweave": "1.15.5",
     "axios": "1.8.4",
     "axios-retry": "^4.3.0",
