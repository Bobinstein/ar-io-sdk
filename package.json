--- conflicted
+++ resolved
@@ -1,10 +1,6 @@
 {
   "name": "@ar.io/sdk",
-<<<<<<< HEAD
-  "version": "3.10.0-alpha.6",
-=======
   "version": "3.10.0",
->>>>>>> 8ed08a92
   "repository": {
     "type": "git",
     "url": "git+https://github.com/ar-io/ar-io-sdk.git"
@@ -76,7 +72,7 @@
     "test:cjs": "yarn build:cjs && yarn link && cd ./tests/e2e/cjs && yarn && yarn test",
     "test:esm": "yarn build:esm && yarn link && cd ./tests/e2e/esm && yarn && yarn test",
     "test:web": "yarn build:esm && yarn link && cd ./tests/e2e/web && yarn && yarn test",
-    "test:unit": "node --import=./register.mjs --test --test-reporter=spec 'src/**/*.test.ts'",
+    "test:unit": "node --import=./register.mjs --test --test-reporter=spec --enable-source-maps --trace-warnings 'src/**/*.test.ts'",
     "test:link": "yarn build && yarn link",
     "test:e2e": "yarn test:cjs && yarn test:esm && yarn test:web",
     "test:integration": "yarn build:esm && yarn link && cd ./tests/integration && yarn && yarn test",
