--- conflicted
+++ resolved
@@ -118,13 +118,10 @@
     "setimmediate": "^1.0.5",
     "warp-contracts": "^1.4.38",
     "winston": "^3.11.0"
-<<<<<<< HEAD
-=======
   },
   "lint-staged": {
     "**/*.{ts,js,mjs,cjs,md,json}": [
       "prettier --write ."
     ]
->>>>>>> da0df51d
   }
 }