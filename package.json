{
  "name": "@ar.io/sdk",
<<<<<<< HEAD
  "version": "3.5.1-alpha.4",
=======
  "version": "3.5.1",
>>>>>>> 0e59521b
  "repository": {
    "type": "git",
    "url": "git+https://github.com/ar-io/ar-io-sdk.git"
  },
  "main": "./lib/cjs/node/index.js",
  "module": "./lib/esm/node/index.js",
  "types": "./lib/types/node/index.d.ts",
  "browser": "./bundles/web.bundle.min.js",
  "type": "module",
  "engines": {
    "node": ">=18"
  },
  "license": "Apache-2.0",
  "files": [
    "lib",
    "bundles",
    "LICENSE",
    "README.md",
    "package.json"
  ],
  "publishConfig": {
    "access": "public"
  },
  "author": {
    "name": "Permanent Data Solutions Inc",
    "email": "info@ar.io",
    "website": "https://ar.io"
  },
  "keywords": [
    "arweave",
    "ar",
    "blockchain",
    "ar.io",
    "ao"
  ],
  "exports": {
    ".": {
      "import": "./lib/esm/node/index.js",
      "require": "./lib/cjs/node/index.js",
      "types": "./lib/types/node/index.d.ts",
      "browser": "./bundles/web.bundle.min.js"
    },
    "./node": {
      "import": "./lib/esm/node/index.js",
      "require": "./lib/cjs/node/index.js",
      "types": "./lib/types/node/index.d.ts"
    },
    "./web": {
      "import": "./lib/esm/web/index.js",
      "require": "./lib/cjs/web/index.js",
      "types": "./lib/types/web/index.d.ts",
      "browser": "./bundles/web.bundle.min.js"
    }
  },
  "bin": {
    "ar.io": "./lib/esm/cli/cli.js"
  },
  "scripts": {
    "build:web": "node bundle.mjs",
    "build:esm": "yarn tsc -p tsconfig.json",
    "build:cjs": "yarn tsc -p tsconfig.cjs.json && echo \"{\\\"type\\\": \\\"commonjs\\\"}\" > lib/cjs/package.json",
    "build": "yarn clean && yarn build:web && yarn build:esm && yarn build:cjs",
    "clean": "rimraf [ lib bundles coverage tests/contracts tests/wallets ]",
    "lint": "eslint src",
    "lint:fix": "eslint src --fix",
    "format": "prettier --check .",
    "format:fix": "prettier --write .",
    "test": "yarn test:unit && yarn test:e2e",
    "test:cjs": "yarn build:cjs && yarn link && cd ./tests/e2e/cjs && yarn && yarn test",
    "test:esm": "yarn build:esm && yarn link && cd ./tests/e2e/esm && yarn && yarn test",
    "test:web": "yarn build:esm && yarn link && cd ./tests/e2e/web && yarn && yarn test",
    "test:unit": "NODE_OPTIONS=\"--import=./register.mjs\" node --test src/**/**.test.ts",
    "test:link": "yarn build && yarn link",
    "test:e2e": "yarn test:cjs && yarn test:esm && yarn test:web",
    "test:integration": "yarn build:esm && yarn link && cd ./tests/integration && yarn && yarn test",
    "prepare": "husky install",
    "docs:update": "markdown-toc-gen insert README.md",
    "example:esm": "cd examples/esm && yarn && node index.mjs",
    "example:cjs": "yarn build:cjs && yarn link && cd examples/cjs && yarn && node index.cjs",
    "example:web": "yarn build:web && http-server --port 8080 --host -o examples/web",
    "example:vite": "yarn build:esm && yarn link && cd examples/vite && yarn && yarn start"
  },
  "devDependencies": {
    "@commitlint/cli": "^17.1.2",
    "@commitlint/config-conventional": "^17.1.0",
    "@esbuild-plugins/node-modules-polyfill": "^0.2.2",
    "@semantic-release/changelog": "^6.0.3",
    "@semantic-release/exec": "^6.0.3",
    "@semantic-release/git": "^10.0.1",
    "@semantic-release/npm": "^11.0.3",
    "@trivago/prettier-plugin-sort-imports": "^4.2.0",
    "@types/node": "^20.12.12",
    "@types/prompts": "^2.4.9",
    "@types/sinon": "^10.0.15",
    "@typescript-eslint/eslint-plugin": "^5.62.0",
    "@typescript-eslint/parser": "^6.4.0",
    "arconnect": "^1.0.3",
    "dotenv": "^16.4.5",
    "dotenv-cli": "^7.4.2",
    "esbuild": "^0.19.2",
    "esbuild-plugin-polyfill-node": "^0.3.0",
    "eslint": "^8.47.0",
    "eslint-config-prettier": "^9.0.0",
    "eslint-config-standard-with-typescript": "^37.0.0",
    "eslint-plugin-header": "^3.1.1",
    "eslint-plugin-import": "^2.28.0",
    "eslint-plugin-n": "^16.0.1",
    "eslint-plugin-prettier": "^5.0.0",
    "eslint-plugin-promise": "^6.1.1",
    "http-server": "^14.1.1",
    "husky": "^8.0.3",
    "lint-staged": "^15.2.2",
    "markdown-toc-gen": "^1.0.1",
    "nock": "^13.5.5",
    "prettier": "^3.0.2",
    "rimraf": "^5.0.1",
    "semantic-release": "^21.0.7",
    "sinon": "^15.2.0",
    "testcontainers": "^10.13.1",
    "ts-node": "^10.9.2",
    "typescript": "^5.1.6",
    "vite-plugin-node-polyfills": "^0.22.0"
  },
  "dependencies": {
    "@dha-team/arbundles": "^1.0.1",
    "@permaweb/aoconnect": "^0.0.57",
    "arweave": "1.15.5",
    "axios": "1.7.9",
    "axios-retry": "^4.3.0",
    "commander": "^12.1.0",
    "eventemitter3": "^5.0.1",
    "plimit-lit": "^3.0.1",
    "prompts": "^2.4.2",
    "winston": "^3.13.0",
    "zod": "^3.23.8"
  },
  "lint-staged": {
    "**/*.{ts,js,mjs,cjs,md,json}": [
      "prettier --write ."
    ],
    "**/README.md": [
      "markdown-toc-gen insert"
    ]
  }
}<|MERGE_RESOLUTION|>--- conflicted
+++ resolved
@@ -1,10 +1,6 @@
 {
   "name": "@ar.io/sdk",
-<<<<<<< HEAD
-  "version": "3.5.1-alpha.4",
-=======
   "version": "3.5.1",
->>>>>>> 0e59521b
   "repository": {
     "type": "git",
     "url": "git+https://github.com/ar-io/ar-io-sdk.git"
