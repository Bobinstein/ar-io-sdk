{
  "name": "@ar.io/sdk",
<<<<<<< HEAD
  "version": "2.5.3-alpha.4",
=======
  "version": "2.5.3",
>>>>>>> de8a7483
  "repository": {
    "type": "git",
    "url": "git+https://github.com/ar-io/ar-io-sdk.git"
  },
  "main": "./lib/cjs/node/index.js",
  "module": "./lib/esm/node/index.js",
  "types": "./lib/types/node/index.d.ts",
  "browser": "./bundles/web.bundle.min.js",
  "type": "module",
  "engines": {
    "node": ">=18"
  },
  "license": "Apache-2.0",
  "files": [
    "lib",
    "bundles",
    "LICENSE",
    "README.md",
    "package.json"
  ],
  "publishConfig": {
    "access": "public"
  },
  "author": {
    "name": "Permanent Data Solutions Inc",
    "email": "info@ar.io",
    "website": "https://ar.io"
  },
  "keywords": [
    "arweave",
    "ar",
    "blockchain",
    "ar.io",
    "ao"
  ],
  "exports": {
    ".": {
      "import": "./lib/esm/node/index.js",
      "require": "./lib/cjs/node/index.js",
      "types": "./lib/types/node/index.d.ts",
      "browser": "./bundles/web.bundle.min.js"
    },
    "./node": {
      "import": "./lib/esm/node/index.js",
      "require": "./lib/cjs/node/index.js",
      "types": "./lib/types/node/index.d.ts"
    },
    "./web": {
      "import": "./lib/esm/web/index.js",
      "require": "./lib/cjs/web/index.js",
      "types": "./lib/types/web/index.d.ts",
      "browser": "./bundles/web.bundle.min.js"
    }
  },
  "scripts": {
    "build:web": "node bundle.mjs",
    "build:esm": "yarn tsc -p tsconfig.json",
    "build:cjs": "yarn tsc -p tsconfig.cjs.json && echo \"{\\\"type\\\": \\\"commonjs\\\"}\" > lib/cjs/package.json",
    "build": "yarn clean && yarn build:web && yarn build:esm && yarn build:cjs",
    "clean": "rimraf [ lib bundles coverage tests/contracts tests/wallets ]",
    "lint": "eslint src",
    "lint:fix": "eslint src --fix",
    "format": "prettier --check .",
    "format:fix": "prettier --write .",
    "test": "yarn test:unit && yarn test:e2e",
    "test:cjs": "yarn build:cjs && yarn link && cd ./tests/e2e/cjs && yarn && yarn test",
    "test:esm": "yarn build:esm && yarn link && cd ./tests/e2e/esm && yarn && yarn test",
    "test:web": "yarn build:esm && yarn link && cd ./tests/e2e/web && yarn && yarn test",
    "test:unit": "NODE_OPTIONS=\"--import=./register.mjs\" node --test tests/unit/**.test.ts",
    "test:link": "yarn build && yarn link",
    "test:e2e": "yarn test:cjs && yarn test:esm && yarn test:web",
    "prepare": "husky install",
    "docs:update": "markdown-toc-gen insert README.md",
    "example:esm": "cd examples/esm && yarn && node index.mjs",
    "example:cjs": "yarn build:cjs && yarn link && cd examples/cjs && yarn && node index.cjs",
    "example:web": "yarn build:web && http-server --port 8080 --host -o examples/web",
    "example:vite": "yarn build:esm && yarn link && cd examples/vite && yarn && yarn start"
  },
  "devDependencies": {
    "@commitlint/cli": "^17.1.2",
    "@commitlint/config-conventional": "^17.1.0",
    "@esbuild-plugins/node-modules-polyfill": "^0.2.2",
    "@semantic-release/changelog": "^6.0.3",
    "@semantic-release/exec": "^6.0.3",
    "@semantic-release/git": "^10.0.1",
    "@semantic-release/npm": "^11.0.3",
    "@trivago/prettier-plugin-sort-imports": "^4.2.0",
    "@types/node": "^20.12.12",
    "@types/sinon": "^10.0.15",
    "@typescript-eslint/eslint-plugin": "^5.62.0",
    "@typescript-eslint/parser": "^6.4.0",
    "arconnect": "^1.0.3",
    "dotenv": "^16.4.5",
    "dotenv-cli": "^7.4.2",
    "esbuild": "^0.19.2",
    "esbuild-plugin-polyfill-node": "^0.3.0",
    "eslint": "^8.47.0",
    "eslint-config-prettier": "^9.0.0",
    "eslint-config-standard-with-typescript": "^37.0.0",
    "eslint-plugin-header": "^3.1.1",
    "eslint-plugin-import": "^2.28.0",
    "eslint-plugin-n": "^16.0.1",
    "eslint-plugin-prettier": "^5.0.0",
    "eslint-plugin-promise": "^6.1.1",
    "http-server": "^14.1.1",
    "husky": "^8.0.3",
    "lint-staged": "^15.2.2",
    "markdown-toc-gen": "^1.0.1",
    "nock": "^13.5.5",
    "prettier": "^3.0.2",
    "rimraf": "^5.0.1",
    "semantic-release": "^21.0.7",
    "sinon": "^15.2.0",
    "testcontainers": "^10.13.1",
    "ts-node": "^10.9.2",
    "typescript": "^5.1.6",
    "vite-plugin-node-polyfills": "^0.22.0"
  },
  "dependencies": {
    "@dha-team/arbundles": "^1.0.1",
    "@permaweb/aoconnect": "^0.0.57",
    "arweave": "1.14.4",
    "axios": "1.7.8",
    "axios-retry": "^4.3.0",
    "eventemitter3": "^5.0.1",
    "plimit-lit": "^3.0.1",
    "winston": "^3.13.0",
    "zod": "^3.23.8"
  },
  "lint-staged": {
    "**/*.{ts,js,mjs,cjs,md,json}": [
      "prettier --write ."
    ],
    "**/README.md": [
      "markdown-toc-gen insert"
    ]
  }
}<|MERGE_RESOLUTION|>--- conflicted
+++ resolved
@@ -1,10 +1,6 @@
 {
   "name": "@ar.io/sdk",
-<<<<<<< HEAD
-  "version": "2.5.3-alpha.4",
-=======
   "version": "2.5.3",
->>>>>>> de8a7483
   "repository": {
     "type": "git",
     "url": "git+https://github.com/ar-io/ar-io-sdk.git"
