--- conflicted
+++ resolved
@@ -35,17 +35,7 @@
 ## Quick Start
 
 ```typescript
-<<<<<<< HEAD
-const arIO = new ArIO({});
-// or
-const remoteStateProvider = new ArNSRemoteCache({
-  url: customUrlToService,
-  logger: customLoggerFunction
-});
-const arIO = new ArIO({ contractStateProvider: cache });
-=======
 const arIO = new ArIO();
->>>>>>> 181f1038
 
 const state = arIO.getContractState({
   contractTxId: 'bLAgYxAdX2Ry-nt6aH2ixgvJXbpsEYm28NgJgyqfs-U',
