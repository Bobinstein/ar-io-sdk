# @ar-io/sdk

This is the home of [ar.io] SDK. This SDK provides functionality for interacting with the ar.io ecosystem of services (e.g. gateways and observers) and protocols (e.g. ArNS). It is available for both NodeJS and Web environments.

## Table of Contents

- [Prerequisites](#prerequisites)
- [Installation](#installation)
- [Quick Start](#quick-start)
- [Usage](#usage)
  - [NodeJS Environments](#node)
  - [Web Environments](#web)
  - [Typescript](#typescript)
- [APIs](#apis)
  - [getBalance](#getbalance-address-evaluationoptions-)
  - [getBalances](#getbalances-evaluationoptions-)
  - [getGateway](#getgateway-address-evaluationoptions-)
  - [getGateways](#getgateways-evaluationoptions-)
  - [getArNSRecord](#getarnsrecord-domain-evaluationoptions-)
  - [getArNSRecords](#getarnsrecords-evaluationoptions-)
- [Examples](./examples)
- [Developers](#developers)
  - [Requirements](#requirements)
  - [Setup & Build](#setup--build)
  - [Testing](#testing)
  - [Linting and Formatting](#linting--formatting)
  - [Architecture](#architecture)
- [Contributing](./CONTRIBUTING.md)

## Prerequisites

- `node>=v18.0.0`
- `npm` or `yarn`

## Installation

```shell
npm install @ar-io/sdk
```

or

```shell
yarn add @ar-io/sdk
```

## Quick Start

```typescript
import { ArIO } from '@ar-io/sdk';

const arIO = new ArIO();
const gateways = arIO.getGateways();

// outputs:

// {
//   "QGWqtJdLLgm2ehFWiiPzMaoFLD50CnGuzZIPEdoDRGQ": {
//     "end": 0,
//     "observerWallet": "IPdwa3Mb_9pDD8c2IaJx6aad51Ss-_TfStVwBuhtXMs",
//     "operatorStake": 250000,
//     "settings": {
//       "fqdn": "ar-io.dev",
//       "label": "AR.IO Test",
//       "note": "Test Gateway operated by PDS for the AR.IO ecosystem.",
//       "port": 443,
//       "properties": "raJgvbFU-YAnku-WsupIdbTsqqGLQiYpGzoqk9SCVgY",
//       "protocol": "https"
//       },
//     "start": 1256694,
//     "stats": {
//       "failedConsecutiveEpochs": 0,
//       "passedEpochCount": 30,
//       "submittedEpochCount": 30,
//       "totalEpochParticipationCount": 31,
//       "totalEpochsPrescribedCount": 31
//       },
//     "status": "joined",
//     "vaults": {},
//     "weights": {
//       "stakeWeight": 25,
//       "tenureWeight": 0.9031327160493827,
//       "gatewayRewardRatioWeight": 0.96875,
//       "observerRewardRatioWeight": 0.96875,
//       "compositeWeight": 21.189222170982834,
//       "normalizedCompositeWeight": 0.27485583057217183
//       }
//   },
// "-RlCrWmyn9OaJ86tsr5qhmFRc0h5ovT5xjKQwySGZy0": {
//   "end": 0,
//   "observerWallet": "-RlCrWmyn9OaJ86tsr5qhmFRc0h5ovT5xjKQwySGZy0",
//   "operatorStake": 11300,
// ...
// }
```

## Usage

The SDK is provided in both CommonJS and ESM formats and is compatible with bundlers such as Webpack, Rollup, and ESbuild. Utilize the appropriately named exports provided by this SDK's [package.json] based on your project's configuration. Refer to the [examples] directory to see how to use the SDK in various environments.

### Web

#### Bundlers (Webpack, Rollup, ESbuild, etc.)

```javascript
import { ArIO } from '@ar-io/sdk';

// set up client
const arIO = new ArIO();
// fetch gateways
const gateways = arIO.getGateways();
```

#### Browser

```html
<script type="module">
  import { ArIO } from 'https://unpkg.com/@ar-io/sdk';

  // set up client
  const arIO = new ArIO();
  // fetch gateways
  const gateways = await arIO.getGateways();
</script>
```

#### Node

```javascript
const { ArIO } = require('@ar-io/sdk');
// set up client
const arIO = new ArIO();
// fetch gateways
const gateways = await arIO.getGateways();
```

## Typescript

The SDK provides TypeScript types. When you import the SDK in a TypeScript project types are exported from `./lib/types/[node/web]/index.d.ts` and should be automatically recognized by package managers, offering benefits such as type-checking and autocompletion.

## Configuration

### Custom Contracts

The ArIO contract client class exposes APIs relevant to the ar.io contract. It can be configured to use any contract ID that adheres to the spec of the ar.io contract. In the default case, it will automatically build and utilize a contract data provider interface that is configured to point the the known mainnet contract ID at construction time. You can provide custom contract data provider or, alternatively, a `contractTxId` to the ArIO constructor to use a different, ar.io-spec-compatible contract.

```typescript
// provide a custom contractTxId to the client and default to remote evaluation
const remoteCustomArIO = new ArIO({
  contractTxId: 'TESTNET_CONTRACT_TX_ID',
});

// provide a custom contract to the client, and specify local evaluation using warp
const localCustomArIO = new ArIO({
  contract: new WarpContract<ArIOState>({
    contractTxId: 'TESTNET_CONTRACT_TX_ID',
  }),
});

// provide a custom contract to the client, and specify local evaluation using remote cache
const remoteCacheCustomArIO = new ArIO({
  contract: new RemoteContract<ArIOState>({
    contractTxId: 'TESTNET_CONTRACT_TX_ID',
  }),
});
```

## APIs

### `getBalance({ address, evaluationOptions })`

Retrieves the balance of the specified wallet address.

```typescript
const arIO = new ArIO();
const balance = arIO.getBalance({
  address: 'INSERT_WALLET_ADDRESS',
});

// outputs: 0
```

### `getBalances({ evaluationOptions })`

Retrieves the balances of the ArIO contract.

<!--
// ALM - A part of me wonders whether streaming JSON might be beneficial in the future
// and if providing streaming versions of these APIs will scale nicely longer term, e.g.
// arIO.streamBalances({ sortingCriteria: BALANCE_DESC });
 -->

```typescript
const arIO = new ArIO();
const balances = arIO.getBalances();

// outputs:

// {
//   "-4xgjroXENKYhTWqrBo57HQwvDL51mMvSxJy6Y2Z_sA": 5000,
//   "-7vXsQZQDk8TMDlpiSLy3CnLi5PDPlAaN2DaynORpck": 5000,
//   "-9JU3W8g9nOAB1OrJQ8FxkaWCpv5slBET2HppTItbmk": 5000,
//   ...
// }
```

### `getGateway({ address, evaluationOptions })`

Retrieves a gateway's info by its staking wallet address.

```typescript
const arIO = new ArIO();
const gateway = arIO.getGateway({
  address: 'INSERT_GATEWAY_ADDRESS',
});

// outputs:

// {
//   "end": 0,
//   "observerWallet": "IPdwa3Mb_9pDD8c2IaJx6aad51Ss-_TfStVwBuhtXMs",
//   "operatorStake": 250000,
//   "settings": {
//     "fqdn": "ar-io.dev",
//     "label": "AR.IO Test",
//     "note": "Test Gateway operated by PDS for the AR.IO ecosystem.",
//     "port": 443,
//     "properties": "raJgvbFU-YAnku-WsupIdbTsqqGLQiYpGzoqk9SCVgY",
//     "protocol": "https"
//     },
//   "start": 1256694,
//   "stats": {
//     "failedConsecutiveEpochs": 0,
//     "passedEpochCount": 30,
//     "submittedEpochCount": 30,
//     "totalEpochParticipationCount": 31,
//     "totalEpochsPrescribedCount": 31
//     },
//   "status": "joined",
//   "vaults": {},
//   "weights": {
//     "stakeWeight": 25,
//     "tenureWeight": 0.9031327160493827,
//     "gatewayRewardRatioWeight": 0.96875,
//     "observerRewardRatioWeight": 0.96875,
//     "compositeWeight": 21.189222170982834,
//     "normalizedCompositeWeight": 0.27485583057217183
//     }
// }
```

### `getGateways({ evaluationOptions })`

Retrieves the registered gateways of the ArIO contract.

```typescript
const arIO = new ArIO();
const gateways = arIO.getGateways();

// outputs:

// {
//   "QGWqtJdLLgm2ehFWiiPzMaoFLD50CnGuzZIPEdoDRGQ": {
//     "end": 0,
//     "observerWallet": "IPdwa3Mb_9pDD8c2IaJx6aad51Ss-_TfStVwBuhtXMs",
//     "operatorStake": 250000,
//     "settings": {
//       "fqdn": "ar-io.dev",
//       "label": "AR.IO Test",
//       "note": "Test Gateway operated by PDS for the AR.IO ecosystem.",
//       "port": 443,
//       "properties": "raJgvbFU-YAnku-WsupIdbTsqqGLQiYpGzoqk9SCVgY",
//       "protocol": "https"
//       },
//     "start": 1256694,
//     "stats": {
//       "failedConsecutiveEpochs": 0,
//       "passedEpochCount": 30,
//       "submittedEpochCount": 30,
//       "totalEpochParticipationCount": 31,
//       "totalEpochsPrescribedCount": 31
//       },
//     "status": "joined",
//     "vaults": {},
//     "weights": {
//       "stakeWeight": 25,
//       "tenureWeight": 0.9031327160493827,
//       "gatewayRewardRatioWeight": 0.96875,
//       "observerRewardRatioWeight": 0.96875,
//       "compositeWeight": 21.189222170982834,
//       "normalizedCompositeWeight": 0.27485583057217183
//       }
// },
// "-RlCrWmyn9OaJ86tsr5qhmFRc0h5ovT5xjKQwySGZy0": {
//   "end": 0,
//   "observerWallet": "-RlCrWmyn9OaJ86tsr5qhmFRc0h5ovT5xjKQwySGZy0",
//   "operatorStake": 11300,
// ...
// }
```

### `getArNSRecord({ domain, evaluationOptions })`

Retrieves the record info of the specified ArNS name.

```typescript
const arIO = new ArIO();
const record = arIO.getArNSRecord({ domain: 'ardrive' });

// outputs

// {
//   "contractTxId": "bh9l1cy0aksiL_x9M359faGzM_yjralacHIUo8_nQXM",
//   "endTimestamp": 1711122739,
//   "startTimestamp": 1694101828,
//   "type": "lease",
//   "undernames": 100
// }
```

### `getArNSRecords({ evaluationOptions })`

Retrieves all registered ArNS records of the ArIO contract.

```typescript
const arIO = new ArIO();
const records = arIO.getArNSRecords();

// outputs:

// {
//   "ardrive": {
//     "contractTxId": "bh9l1cy0aksiL_x9M359faGzM_yjralacHIUo8_nQXM",
//     "endTimestamp": 1711122739,
//     "startTimestamp": 1694101828,
//     "type": "lease",
//     "undernames": 100
//   },
//   "ar-io": {
//     "contractTxId": "eNey-H9RB9uCdoJUvPULb35qhZVXZcEXv8xds4aHhkQ",
//     "purchasePrice": 17386.717520731843,
//     "startTimestamp": 1706747215,
//     "type": "permabuy",
//     "undernames": 10
//   }
//   ...
// }
```

<<<<<<< HEAD
### `getEpoch({ evaluationOptions })`

Returns the epoch data for the specified block height.

```typescript
const arIO = new ArIO();
const epoch = await arIO.getEpoch({ blockHeight: 1382230 });

// output

// {
//     epochStartHeight: 1381660,
//     epochEndHeight: 1382379,
//     epochZeroStartHeight: 1350700,
//     epochDistributionHeight: 1382394,
//     epochPeriod: 43,
//     epochBlockLength: 720
// }
```

### `getCurrentEpoch({ evaluationOptions })`

Returns the current epoch data.

```typescript
const arIO = new ArIO();
const epoch = await arIO.getCurrentEpoch();

// output

// {
//     epochStartHeight: 1381660,
//     epochEndHeight: 1382379,
//     epochZeroStartHeight: 1350700,
//     epochDistributionHeight: 1382394,
//     epochPeriod: 43,
//     epochBlockLength: 720
// }
```

### `getObservations({ evaluationOptions })`

Returns the epoch-indexed observation list.

```typescript
const arIO = new ArIO();
const observations = await arIO.getObservations();

// output

// {
//     "1350700": {
//       "failureSummaries": {
//         "-Tk2DDk8k4zkwtppp_XFKKI5oUgh6IEHygAoN7mD-w8": [
//         ...
//      "reports": {
//         "IPdwa3Mb_9pDD8c2IaJx6aad51Ss-_TfStVwBuhtXMs": "B6UUjKWjjEWDBvDSMXWNmymfwvgR9EN27z5FTkEVlX4",
//         "Ie2wEEUDKoU26c7IuckHNn3vMFdNQnMvfPBrFzAb3NA": "7tKsiQ2fxv0D8ZVN_QEv29fZ8hwFIgHoEDrpeEG0DIs",
//         "osZP4D9cqeDvbVFBaEfjIxwc1QLIvRxUBRAxDIX9je8": "aatgznEvC_UPcxp1v0uw_RqydhIfKm4wtt1KCpONBB0",
//         "qZ90I67XG68BYIAFVNfm9PUdM7v1XtFTn7u-EOZFAtk": "Bd8SmFK9-ktJRmwIungS8ur6JM-JtpxrvMtjt5JkB1M"
//       }
// }
```

### `getDistributions({ evaluationOptions })`

Returns the current rewards distribution information. The resulting object is pruned, to get older distributions use the `evaluationOptions` to `evalTo` a previous state.

```typescript
const arIO = new ArIO();
const distributions = await arIO.getDistributions();

// output

// {
//     epochEndHeight: 1382379,
//     epochPeriod: 43,
//     epochStartHeight: 1381660,
//     epochZeroStartHeight: 1350700,
//     nextDistributionHeight: 1382394
// }
=======
### `getPrescribedObservers({ evaluationOptions })`

Retrieves the prescribed observers of the ArIO contract. To fetch prescribed observers for a previous epoch set the `evaluationOptions` to the desired epoch.

```typescript
const arIO = new ArIO();
const observers = arIO.getPrescribedObservers();

// outputs:

// [
//   {
//     "gatewayAddress": "BpQlyhREz4lNGS-y3rSS1WxADfxPpAuing9Lgfdrj2U",
//     "observerAddress": "2Fk8lCmDegPg6jjprl57-UCpKmNgYiKwyhkU4vMNDnE",
//     "stake": 10000,
//     "start": 1296976,
//     "stakeWeight": 1,
//     "tenureWeight": 0.41453703703703704,
//     "gatewayRewardRatioWeight": 1,
//     "observerRewardRatioWeight": 1,
//     "compositeWeight": 0.41453703703703704,
//     "normalizedCompositeWeight": 0.0018972019546783507
//   },
//   ...
// ]

// observers from a previous epoch
const previousEpochObservers = arIO.getPrescribedObservers({
  evaluationOptions: {
    evalTo: { blockHeight: 1296975 }, // some block height from a previous epoch
  },
});

// [
//   {
//     "gatewayAddress": "2Ic0ZIpt85tjiVRaD_qoTSo9jgT7w0rbf4puSTRidcU",
//     "observerAddress": "2Ic0ZIpt85tjiVRaD_qoTSo9jgT7w0rbf4puSTRidcU",
//     "stake": 10000,
//     "start": 1292450,
//     "stakeWeight": 1,
//     "tenureWeight": 0.4494598765432099,
//     "gatewayRewardRatioWeight": 1,
//     "observerRewardRatioWeight": 1,
//     "compositeWeight": 0.4494598765432099,
//     "normalizedCompositeWeight": 0.002057032496835938
//   },
//   ...
// ]
>>>>>>> 60804658
```

## Developers

### Requirements

- `node>=v18.0.0`
- `npm` or `yarn`
- `docker` (recommended for testing)

### Setup & Build

- `nvm use` - use the correct node version
- `yarn install` - installs dependencies
- `yarn build` - builds web/node/bundled outputs

### Testing

- `yarn test:integration` - runs integration tests against a local [arns-service]
- `yarn example:web` - opens up the example web page
- `yarn example:cjs` - runs example CJS node script
- `yarn example:esm` - runs example ESM node script

### Linting & Formatting

- `yarn lint:check` - checks for linting errors
- `yarn lint:fix` - fixes linting errors
- `yarn format:check` - checks for formatting errors
- `yarn format:fix` - fixes formatting errors

### Architecture

- Code to interfaces.
- Prefer type safety over runtime safety.
- Prefer composition over inheritance.
- Prefer integration tests over unit tests.

For more information on how to contribute, please see [CONTRIBUTING.md].

<!-- ADD ALL LINK REFERENCES BELOW -->

[ar.io]: https://ar.io
[package.json]: ./package.json
[examples]: ./examples
[arns-service]: https://github.com/ar-io/arns-service
[CONTRIBUTING.md]: ./CONTRIBUTING.md<|MERGE_RESOLUTION|>--- conflicted
+++ resolved
@@ -347,47 +347,6 @@
 // }
 ```
 
-<<<<<<< HEAD
-### `getEpoch({ evaluationOptions })`
-
-Returns the epoch data for the specified block height.
-
-```typescript
-const arIO = new ArIO();
-const epoch = await arIO.getEpoch({ blockHeight: 1382230 });
-
-// output
-
-// {
-//     epochStartHeight: 1381660,
-//     epochEndHeight: 1382379,
-//     epochZeroStartHeight: 1350700,
-//     epochDistributionHeight: 1382394,
-//     epochPeriod: 43,
-//     epochBlockLength: 720
-// }
-```
-
-### `getCurrentEpoch({ evaluationOptions })`
-
-Returns the current epoch data.
-
-```typescript
-const arIO = new ArIO();
-const epoch = await arIO.getCurrentEpoch();
-
-// output
-
-// {
-//     epochStartHeight: 1381660,
-//     epochEndHeight: 1382379,
-//     epochZeroStartHeight: 1350700,
-//     epochDistributionHeight: 1382394,
-//     epochPeriod: 43,
-//     epochBlockLength: 720
-// }
-```
-
 ### `getObservations({ evaluationOptions })`
 
 Returns the epoch-indexed observation list.
@@ -429,7 +388,48 @@
 //     epochZeroStartHeight: 1350700,
 //     nextDistributionHeight: 1382394
 // }
-=======
+```
+
+### `getEpoch({ evaluationOptions })`
+
+Returns the epoch data for the specified block height.
+
+```typescript
+const arIO = new ArIO();
+const epoch = await arIO.getEpoch({ blockHeight: 1382230 });
+
+// output
+
+// {
+//     epochStartHeight: 1381660,
+//     epochEndHeight: 1382379,
+//     epochZeroStartHeight: 1350700,
+//     epochDistributionHeight: 1382394,
+//     epochPeriod: 43,
+//     epochBlockLength: 720
+// }
+```
+
+### `getCurrentEpoch({ evaluationOptions })`
+
+Returns the current epoch data.
+
+```typescript
+const arIO = new ArIO();
+const epoch = await arIO.getCurrentEpoch();
+
+// output
+
+// {
+//     epochStartHeight: 1381660,
+//     epochEndHeight: 1382379,
+//     epochZeroStartHeight: 1350700,
+//     epochDistributionHeight: 1382394,
+//     epochPeriod: 43,
+//     epochBlockLength: 720
+// }
+```
+
 ### `getPrescribedObservers({ evaluationOptions })`
 
 Retrieves the prescribed observers of the ArIO contract. To fetch prescribed observers for a previous epoch set the `evaluationOptions` to the desired epoch.
@@ -478,7 +478,6 @@
 //   },
 //   ...
 // ]
->>>>>>> 60804658
 ```
 
 ## Developers
