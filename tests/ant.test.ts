--- conflicted
+++ resolved
@@ -14,8 +14,8 @@
   '000001383961,0000000000000,13987aba2d71b6229989690c15d2838a4deef0a90c3fc9e4d7227ed17e35d0bd';
 const blockHeight = 1383961;
 const contractTxId = 'UC2zwawQoTnh0TNd9mYLQS4wObBBeaOU5LPQTNETqA4';
+
 describe('ANT contract apis', () => {
-<<<<<<< HEAD
   let ant: ANT;
 
   beforeAll(async () => {
@@ -28,15 +28,6 @@
         contractTxId,
       }),
     });
-=======
-  const ant = new ANT({
-    contract: new RemoteContract<ANTState>({
-      url: process.env.REMOTE_CACHE_URL || 'http://localhost:3000',
-      contractTxId:
-        process.env.ANT_CONTRACT_TX_ID ||
-        'UC2zwawQoTnh0TNd9mYLQS4wObBBeaOU5LPQTNETqA4',
-    }),
->>>>>>> 171b64d3
   });
 
   it('should connect and return a valid instance', async () => {
