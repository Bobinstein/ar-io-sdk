/**
 * Ensure that npm link has been ran prior to running these tests
 * (simply running npm run test:integration will ensure npm link is ran)
 */
import {
  ANT,
  ANTRegistry,
  ANT_REGISTRY_ID,
  AOProcess,
  ARIO,
  ARIOReadable,
  ARIOWriteable,
  ARIO_TESTNET_PROCESS_ID,
  AoANTReadable,
  AoANTRegistryWriteable,
  AoANTWriteable,
  ArweaveSigner,
  arioDevnetProcessId,
  createAoSigner,
} from '@ar.io/sdk';
import { connect } from '@permaweb/aoconnect';
import Arweave from 'arweave';
import { strict as assert } from 'node:assert';
import fs from 'node:fs';
import { after, before, describe, it } from 'node:test';
import { DockerComposeEnvironment, Wait } from 'testcontainers';

const projectRootPath = process.cwd();
const testWalletJSON = fs.readFileSync('../test-wallet.json', {
  encoding: 'utf-8',
});

const testWallet = JSON.parse(testWalletJSON);
const signers = [
  new ArweaveSigner(testWallet),
  createAoSigner(new ArweaveSigner(testWallet)),
];

const aoClient = connect({
  CU_URL: 'http://localhost:6363',
});
const arweave = Arweave.init({});

const processId = process.env.ARIO_PROCESS_ID || arioDevnetProcessId;
const ario = ARIO.init({
  process: new AOProcess({
    processId,
    ao: aoClient,
  }),
});

// epochs with known distribution data notices
const epochIndex = processId === ARIO_TESTNET_PROCESS_ID ? 189 : 200;

describe('e2e esm tests', async () => {
  let compose;
  before(async () => {
    compose = await new DockerComposeEnvironment(
      projectRootPath,
      '../docker-compose.test.yml',
    )
      .withBuild()
      .withWaitStrategy('ao-cu-1', Wait.forHttp('/', 6363))
      .up(['ao-cu']);
  });

  after(async () => {
    await compose.down();
  });

  describe('ARIO', async () => {
    it('should be able to instantiate ARIO with default process', async () => {
      const ario = ARIO.init();
      assert(ario instanceof ARIOReadable);
    });

    it('should be able to instantiate ARIO default process with just a signer', async () => {
      const ario = ARIO.init({
        signer: new ArweaveSigner(testWallet),
      });
      assert(ario instanceof ARIOWriteable);
    });

    it('should be able to instantiate ARIO with a process and arweave', async () => {
      const ario = ARIO.init({
        process: new AOProcess({
          processId,
        }),
        arweave,
      });
      assert(ario instanceof ARIOReadable);
    });

    it('should be able to instantiate ARIO with a proces id and arweave', async () => {
      const ario = ARIO.init({
        processId,
        arweave,
      });
      assert(ario instanceof ARIOReadable);
    });

    it('should be able to get the process information', async () => {
      const info = await ario.getInfo();
      assert.ok(info);
      assert(typeof info.Name === 'string');
      assert(typeof info.Ticker === 'string');
      assert(typeof info.Logo === 'string');
      assert(typeof info.Denomination === 'number');
      assert(Array.isArray(info.Handlers));
      assert(typeof info.LastCreatedEpochIndex === 'number');
      assert(typeof info.LastDistributedEpochIndex === 'number');
    });

    it('should be able to return a specific page of arns records', async () => {
      const records = await ario.getArNSRecords({
        cursor: 'ardrive',
        limit: 5,
        sortOrder: 'desc',
        sortBy: 'name',
      });
      assert.ok(records);
      assert(records.limit === 5);
      assert(records.sortOrder === 'desc');
      assert(records.sortBy === 'name');
      assert(typeof records.totalItems === 'number');
      assert(typeof records.sortBy === 'string');
      assert(typeof records.sortOrder === 'string');
      assert(typeof records.limit === 'number');
      assert(typeof records.hasMore === 'boolean');
      if (records.nextCursor) {
        assert(typeof records.nextCursor === 'string');
      }
      assert(Array.isArray(records.items));
      records.items.forEach((record) => {
        assert(typeof record.processId === 'string');
        assert(typeof record.name === 'string');
        assert(typeof record.startTimestamp === 'number');
        assert(['lease', 'permabuy'].includes(record.type));
        assert(typeof record.undernameLimit === 'number');
      });
    });
    it('should be able to get a single arns record', async () => {
      const arns = await ario.getArNSRecord({ name: 'ardrive' });
      assert.ok(arns);
    });

    it('should be able to get reserved names', async () => {
      const reservedNames = await ario.getArNSReservedNames({
        limit: 1,
        sortBy: 'name',
        sortOrder: 'asc',
      });
      assert.ok(reservedNames);
      assert(reservedNames.limit === 1);
      assert(reservedNames.sortOrder === 'asc');
      assert(reservedNames.sortBy === 'name');
      assert(typeof reservedNames.totalItems === 'number');
      assert(typeof reservedNames.sortBy === 'string');
      assert(typeof reservedNames.sortOrder === 'string');
      assert(typeof reservedNames.limit === 'number');
      assert(typeof reservedNames.hasMore === 'boolean');
      if (reservedNames.nextCursor) {
        assert(typeof reservedNames.nextCursor === 'string');
      }
      assert(Array.isArray(reservedNames.items));
      reservedNames.items.forEach((item) => {
        assert(typeof item.name === 'string');
      });
    });

    it('should be able to get the current epoch', async () => {
      const epoch = await ario.getCurrentEpoch();
      assert.ok(epoch);
    });

    it('should be able to get epoch-settings', async () => {
      const epochSettings = await ario.getEpochSettings();
      assert.ok(epochSettings);

      assert.equal(typeof epochSettings.maxObservers, 'number');
      assert.equal(typeof epochSettings.durationMs, 'number');
      assert.equal(typeof epochSettings.prescribedNameCount, 'number');
      assert.equal(typeof epochSettings.distributionDelayMs, 'number');
      assert.equal(typeof epochSettings.epochZeroTimestamp, 'number');
      assert.equal(typeof epochSettings.rewardPercentage, 'number');
      assert.equal(typeof epochSettings.epochZeroStartTimestamp, 'number');
      assert.equal(typeof epochSettings.pruneEpochsCount, 'number');
    });

    it('should be able to get demand factor settings', async () => {
      const demandFactorSettings = await ario.getDemandFactorSettings();
      assert.ok(demandFactorSettings);
      assert.equal(
        typeof demandFactorSettings.periodZeroStartTimestamp,
        'number',
      );
      assert.equal(typeof demandFactorSettings.movingAvgPeriodCount, 'number');
      assert.equal(typeof demandFactorSettings.periodLengthMs, 'number');
      assert.equal(typeof demandFactorSettings.demandFactorBaseValue, 'number');
      assert.equal(typeof demandFactorSettings.demandFactorMin, 'number');
      assert.equal(
        typeof demandFactorSettings.demandFactorUpAdjustment,
        'number',
      );
      assert.equal(
        typeof demandFactorSettings.demandFactorDownAdjustment,
        'number',
      );
      assert.equal(typeof demandFactorSettings.stepDownThreshold, 'number');
      assert.equal(typeof demandFactorSettings.criteria, 'string');
    });

    it('should be able to get reserved names', async () => {
      const reservedNames = await ario.getArNSReservedNames();
      assert.ok(reservedNames);
    });
    it('should be able to get a single reserved name', async () => {
      const { items: reservedNames } = await ario.getArNSReservedNames();
      assert.ok(reservedNames);
      if (reservedNames.length > 0) {
        const reservedName = await ario.getArNSReservedName({
          name: reservedNames[0].name,
        });
        assert.ok(reservedName);
      }
    });

    it('should be able to get first page of gateways', async () => {
      const gateways = await ario.getGateways();
      assert.ok(gateways);
      assert(gateways.limit === 100);
      assert(gateways.sortOrder === 'desc');
      assert(gateways.sortBy === 'startTimestamp');
      assert(typeof gateways.totalItems === 'number');
      assert(typeof gateways.sortBy === 'string');
      assert(typeof gateways.sortOrder === 'string');
      assert(typeof gateways.limit === 'number');
      assert(typeof gateways.hasMore === 'boolean');
      if (gateways.nextCursor) {
        assert(typeof gateways.nextCursor === 'string');
      }
      assert(Array.isArray(gateways.items));
      gateways.items.forEach((gateway) => {
        assert(typeof gateway.gatewayAddress === 'string');
        assert(typeof gateway.observerAddress === 'string');
        assert(typeof gateway.startTimestamp === 'number');
        assert(typeof gateway.operatorStake === 'number');
        assert(typeof gateway.totalDelegatedStake === 'number');
        assert(typeof gateway.settings === 'object');
        assert(typeof gateway.weights === 'object');
        assert(typeof gateway.weights.normalizedCompositeWeight === 'number');
        assert(typeof gateway.weights.compositeWeight === 'number');
        assert(typeof gateway.weights.stakeWeight === 'number');
        assert(typeof gateway.weights.tenureWeight === 'number');
        assert(typeof gateway.weights.observerRewardRatioWeight === 'number');
        assert(typeof gateway.weights.gatewayRewardRatioWeight === 'number');
      });
    });

    it('should be able to get a specific page of gateways', async () => {
      const gateways = await ario.getGateways({
        cursor: '1000000',
        limit: 1,
        sortBy: 'operatorStake',
        sortOrder: 'desc',
      });
      assert.ok(gateways);
      assert(gateways.limit === 1);
      assert(gateways.sortOrder === 'desc');
      assert(gateways.sortBy === 'operatorStake');
      assert(typeof gateways.totalItems === 'number');
      assert(typeof gateways.sortBy === 'string');
      assert(typeof gateways.sortOrder === 'string');
      assert(typeof gateways.limit === 'number');
      assert(typeof gateways.hasMore === 'boolean');
      if (gateways.nextCursor) {
        assert(typeof gateways.nextCursor === 'string');
      }
      assert(Array.isArray(gateways.items));
      gateways.items.forEach((gateway) => {
        assert(typeof gateway.gatewayAddress === 'string');
        assert(typeof gateway.observerAddress === 'string');
        assert(typeof gateway.startTimestamp === 'number');
        assert(typeof gateway.operatorStake === 'number');
        assert(typeof gateway.totalDelegatedStake === 'number');
        assert(typeof gateway.settings === 'object');
        assert(typeof gateway.weights === 'object');
        assert(typeof gateway.weights.normalizedCompositeWeight === 'number');
        assert(typeof gateway.weights.compositeWeight === 'number');
        assert(typeof gateway.weights.stakeWeight === 'number');
        assert(typeof gateway.weights.tenureWeight === 'number');
        assert(typeof gateway.weights.observerRewardRatioWeight === 'number');
        assert(typeof gateway.weights.gatewayRewardRatioWeight === 'number');
      });
    });

    it('should be able to get a single gateway', async () => {
      const gateway = await ario.getGateway({
        address: 'QGWqtJdLLgm2ehFWiiPzMaoFLD50CnGuzZIPEdoDRGQ',
      });
      assert.ok(gateway);
    });

    it('should be able to get gateway delegates', async () => {
      const delegates = await ario.getGatewayDelegates({
        address: 'QGWqtJdLLgm2ehFWiiPzMaoFLD50CnGuzZIPEdoDRGQ',
        limit: 1,
        sortBy: 'startTimestamp',
        sortOrder: 'desc',
      });
      assert.ok(delegates);
      assert(delegates.limit === 1);
      assert(delegates.sortOrder === 'desc');
      assert(delegates.sortBy === 'startTimestamp');
      assert(typeof delegates.totalItems === 'number');
      assert(typeof delegates.sortBy === 'string');
      assert(typeof delegates.sortOrder === 'string');
      assert(typeof delegates.limit === 'number');
      assert(typeof delegates.hasMore === 'boolean');
      if (delegates.nextCursor) {
        assert(typeof delegates.nextCursor === 'string');
      }
      assert(Array.isArray(delegates.items));
      delegates.items.forEach((delegate) => {
        assert(typeof delegate.delegatedStake === 'number');
        assert(typeof delegate.startTimestamp === 'number');
        assert(typeof delegate.address === 'string');
      });
    });

    it('should be able get list of allowed gateway delegate addresses, if applicable', async () => {
      const allowedDelegates = await ario.getAllowedDelegates({
        address: 'QGWqtJdLLgm2ehFWiiPzMaoFLD50CnGuzZIPEdoDRGQ',
      });
      assert.ok(allowedDelegates);
      assert(allowedDelegates.limit === 100);
      assert(typeof allowedDelegates.totalItems === 'number');
      assert(typeof allowedDelegates.limit === 'number');
      assert(typeof allowedDelegates.hasMore === 'boolean');
      if (allowedDelegates.nextCursor) {
        assert(typeof allowedDelegates.nextCursor === 'string');
      }
      assert(Array.isArray(allowedDelegates.items));
      allowedDelegates.items.forEach((address) => {
        assert(typeof address === 'string');
      });
    });

    it('should be able to get the first page of all delegates', async () => {
      const delegates = await ario.getAllDelegates({
        limit: 1,
        sortBy: 'startTimestamp',
        sortOrder: 'desc',
      });
      assert.ok(delegates);
      assert(delegates.limit === 1);
      assert(delegates.sortOrder === 'desc');
      assert(delegates.sortBy === 'startTimestamp');
      assert(typeof delegates.totalItems === 'number');
      assert(typeof delegates.sortBy === 'string');
      assert(typeof delegates.sortOrder === 'string');
      assert(typeof delegates.limit === 'number');
      assert(typeof delegates.hasMore === 'boolean');
      if (delegates.nextCursor) {
        assert(typeof delegates.nextCursor === 'string');
      }
      assert(Array.isArray(delegates.items));
      delegates.items.forEach((delegate) => {
        assert(typeof delegate.delegatedStake === 'number');
        assert(typeof delegate.startTimestamp === 'number');
        assert(typeof delegate.address === 'string');
        assert(typeof delegate.gatewayAddress === 'string');
        assert(typeof delegate.cursorId === 'string');
        assert(typeof delegate.vaultedStake === 'number');
      });
    });

    it('should be able to get gateway vaults', async () => {
      const vaults = await ario.getGatewayVaults({
        address: 'QGWqtJdLLgm2ehFWiiPzMaoFLD50CnGuzZIPEdoDRGQ',
      });
      assert.ok(vaults);
      assert(vaults.limit === 100);
      assert(vaults.sortOrder === 'desc');
      assert(vaults.sortBy === 'endTimestamp');
      assert(typeof vaults.totalItems === 'number');
      assert(typeof vaults.sortBy === 'string');
      assert(typeof vaults.sortOrder === 'string');
      assert(typeof vaults.limit === 'number');
      assert(typeof vaults.hasMore === 'boolean');
      if (vaults.nextCursor) {
        assert(typeof vaults.nextCursor === 'string');
      }
      assert(Array.isArray(vaults.items));
      vaults.items.forEach((vault) => {
        assert(typeof vault.balance === 'number');
        assert(typeof vault.cursorId === 'string');
        assert(typeof vault.vaultId === 'string');
        assert(typeof vault.startTimestamp === 'number');
        assert(typeof vault.endTimestamp === 'number');
      });
    });

    it('should be able to get gateway delegate allow list', async () => {
      const allowList = await ario.getGatewayDelegateAllowList({
        address: 'QGWqtJdLLgm2ehFWiiPzMaoFLD50CnGuzZIPEdoDRGQ',
        limit: 1,
        sortBy: 'startTimestamp',
        sortOrder: 'desc',
      });
      assert.ok(allowList);
      // note: sortBy is omitted because it's not supported for by this contract handler, the result is an array of addresses
      assert(allowList.limit === 1);
      assert(allowList.sortOrder === 'desc');
      assert(typeof allowList.totalItems === 'number');
      assert(typeof allowList.sortOrder === 'string');
      assert(typeof allowList.limit === 'number');
      assert(typeof allowList.hasMore === 'boolean');
      if (allowList.nextCursor) {
        assert(typeof allowList.nextCursor === 'string');
      }
      assert(Array.isArray(allowList.items));
      allowList.items.forEach((address) => {
        assert(typeof address === 'string');
      });
    });

    it('should be able to get balances, defaulting to first page', async () => {
      const balances = await ario.getBalances();
      assert.ok(balances);
      assert(balances.limit === 100);
      assert(balances.sortOrder === 'desc');
      assert(balances.sortBy === 'balance');
      assert(typeof balances.totalItems === 'number');
      assert(typeof balances.sortBy === 'string');
      assert(typeof balances.sortOrder === 'string');
      assert(typeof balances.limit === 'number');
      assert(typeof balances.hasMore === 'boolean');
      if (balances.nextCursor) {
        assert(typeof balances.nextCursor === 'string');
      }
      assert(Array.isArray(balances.items));
      balances.items.forEach((wallet) => {
        assert(typeof wallet.address === 'string');
        assert(typeof wallet.balance === 'number');
      });
    });

    it('should be able to get balances of a specific to first page', async () => {
      const balances = await ario.getBalances({
        cursor: '1000000',
        limit: 1,
        sortBy: 'address',
        sortOrder: 'asc',
      });
      assert.ok(balances);
      assert(balances.limit === 1);
      assert(balances.sortOrder === 'asc');
      assert(balances.sortBy === 'address');
      assert(typeof balances.totalItems === 'number');
      assert(typeof balances.sortBy === 'string');
      assert(typeof balances.sortOrder === 'string');
      assert(typeof balances.limit === 'number');
      assert(typeof balances.hasMore === 'boolean');
      if (balances.nextCursor) {
        assert(typeof balances.nextCursor === 'string');
      }
      assert(Array.isArray(balances.items));
      balances.items.forEach((wallet) => {
        assert(typeof wallet.address === 'string');
        assert(typeof wallet.balance === 'number');
      });
    });

    it('should be able to get a single balance', async () => {
      const balance = await ario.getBalance({
        address: 'QGWqtJdLLgm2ehFWiiPzMaoFLD50CnGuzZIPEdoDRGQ',
      });
      assert.ok(balance);
      assert(typeof balance === 'number');
      assert(balance >= 0);
    });

    it('should be able to get prescribed names', async () => {
      const prescribedNames = await ario.getPrescribedNames();
      assert.ok(prescribedNames);
      assert(Array.isArray(prescribedNames));
      for (const name of prescribedNames) {
        assert(typeof name === 'string');
      }
    });

    it('should return the prescribed observers for a given epoch', async () => {
      const observers = await ario.getPrescribedObservers();
      assert.ok(observers);
      for (const observer of observers) {
        assert(typeof observer.gatewayAddress === 'string');
        assert(typeof observer.observerAddress === 'string');
        assert(typeof observer.stake === 'number');
        assert(typeof observer.startTimestamp === 'number');
        assert(typeof observer.stakeWeight === 'number');
        assert(typeof observer.tenureWeight === 'number');
        assert(typeof observer.gatewayRewardRatioWeight === 'number');
        assert(typeof observer.observerRewardRatioWeight === 'number');
        assert(typeof observer.compositeWeight === 'number');
      }
    });

    it('should be able to get token cost for leasing a name using `Buy-Record` intent', async () => {
      const tokenCost = await ario.getTokenCost({
        intent: 'Buy-Name',
        name: 'new-name',
        years: 1,
      });
      // it should have a token cost
      assert.ok(tokenCost);
    });

    it('should be able to get token cost for buying a name using `Buy-Name` intent', async () => {
      const tokenCost = await ario.getTokenCost({
        intent: 'Buy-Record',
        name: 'new-name',
        type: 'permabuy',
      });
      assert.ok(tokenCost);
      assert.ok(typeof tokenCost === 'number');
      assert(tokenCost > 0);
    });

    it('should be able to get token cost for buying a name using `Buy-Record` intent', async () => {
      const tokenCost = await ario.getTokenCost({
        intent: 'Buy-Record',
        name: 'new-name',
        type: 'permabuy',
      });
      assert.ok(tokenCost);
      assert.ok(typeof tokenCost === 'number');
      assert(tokenCost > 0);
    });

    it('should be able to get cost details for buying a name', async () => {
      const costDetails = await ario.getCostDetails({
        intent: 'Buy-Name',
        name: 'new-name',
        type: 'permabuy',
        fromAddress: 'QGWqtJdLLgm2ehFWiiPzMaoFLD50CnGuzZIPEdoDRGQ',
        fundFrom: undefined,
      });
      assert.ok(costDetails);
      assert.equal(typeof costDetails.tokenCost, 'number');
      assert.equal(typeof costDetails.discounts, 'object');
      assert.equal(typeof costDetails.fundingPlan, 'undefined'); // no funding plan with absence of fundFrom
    });

    it('should be able to support `Buy-Record` intent for cost details', async () => {
      const costDetails = await ario.getCostDetails({
        intent: 'Buy-Record',
        name: 'new-name',
        type: 'permabuy',
        fromAddress: 'QGWqtJdLLgm2ehFWiiPzMaoFLD50CnGuzZIPEdoDRGQ',
        fundFrom: undefined,
      });
      assert.ok(costDetails);
      assert.equal(typeof costDetails.tokenCost, 'number');
      assert.equal(typeof costDetails.discounts, 'object');
      assert.equal(typeof costDetails.fundingPlan, 'undefined'); // no funding plan with absence of fundFrom
    });

    it('should be able to get cost details for leasing a name', async () => {
      const costDetails = await ario.getCostDetails({
        intent: 'Buy-Record',
        name: 'new-name',
        years: 1,
        fromAddress: 'QGWqtJdLLgm2ehFWiiPzMaoFLD50CnGuzZIPEdoDRGQ',
        fundFrom: 'stakes',
      });
      assert.ok(costDetails);
      assert.equal(typeof costDetails.tokenCost, 'number');
      assert.equal(typeof costDetails.discounts, 'object');
      assert.equal(typeof costDetails.fundingPlan.balance, 'number');
      assert.equal(typeof costDetails.fundingPlan.shortfall, 'number');
      assert.equal(typeof costDetails.fundingPlan.stakes, 'object');
    });

    it('should be able to get registration fees', async () => {
      const registrationFees = await ario.getRegistrationFees();
      assert(registrationFees);
      assert.equal(Object.keys(registrationFees).length, 51);
      for (const nameLength of Object.keys(registrationFees)) {
        // assert lease is length of 5
        assert(registrationFees[nameLength]['lease']['1'] > 0);
        assert(registrationFees[nameLength]['lease']['2'] > 0);
        assert(registrationFees[nameLength]['lease']['3'] > 0);
        assert(registrationFees[nameLength]['lease']['4'] > 0);
        assert(registrationFees[nameLength]['lease']['5'] > 0);
        assert(registrationFees[nameLength]['permabuy'] > 0);
      }
    });

    it('should be able to get current epoch distributions', async () => {
      const distributions = await ario.getDistributions();
      assert.ok(distributions);
    });

    it('should be able to get epoch distributions at a specific epoch', async () => {
      const distributions = await ario.getDistributions({ epochIndex });
      assert.ok(distributions);
      assert(
        typeof distributions === 'object',
        'distributions is not an object',
      );
      assert(
        typeof distributions.rewards === 'object',
        'rewards is not an object',
      );
      assert(
        typeof distributions.totalEligibleGateways === 'number',
        'totalEligibleGateways is not a number',
      );
      assert(
        typeof distributions.totalEligibleRewards === 'number',
        'totalEligibleRewards is not a number',
      );
      assert(
        typeof distributions.totalEligibleObserverReward === 'number',
        'totalEligibleObserverReward is not a number',
      );
      assert(
        typeof distributions.totalEligibleGatewayReward === 'number',
        'totalEligibleGatewayReward is not a number',
      );
      assert(
        typeof distributions.distributedTimestamp === 'number',
        'distributedTimestamp is not a number',
      );
      assert(
        typeof distributions.totalDistributedRewards === 'number',
        'totalDistributedRewards is not a number',
      );
      for (const [gatewayAddress, rewards] of Object.entries(
        distributions.rewards.eligible,
      )) {
        assert(typeof gatewayAddress === 'string');
        assert(typeof rewards.delegateRewards === 'object');
        assert(typeof rewards.operatorReward === 'number');
        assert(
          Object.entries(rewards.delegateRewards).every(
            ([address, reward]) =>
              typeof address === 'string' && typeof reward === 'number',
          ),
        );
      }
      for (const [gatewayAddress, rewards] of Object.entries(
        distributions.rewards.distributed,
      )) {
        assert(typeof gatewayAddress === 'string');
        assert(typeof rewards === 'number');
      }
    });

    it('should be able to get current epoch observations', async () => {
      const observations = await ario.getObservations();
      assert.ok(observations);
    });

    it('should be able to get epoch observations at a specific epoch', async () => {
      const observations = await ario.getObservations({ epochIndex });
      assert.ok(observations);
      // assert the type of the observations
      assert(typeof observations === 'object');
      assert.ok(observations.failureSummaries);
      assert.ok(observations.reports);
      // now validate the contents of both
      for (const [gatewayAddress, failedByAddresses] of Object.entries(
        observations.failureSummaries,
      )) {
        // should be
        assert(typeof gatewayAddress === 'string');
        assert(Array.isArray(failedByAddresses));
        assert(
          failedByAddresses.every((address) => typeof address === 'string'),
        );
      }
      for (const [observerAddress, reportTxId] of Object.entries(
        observations.reports,
      )) {
        assert(typeof observerAddress === 'string');
        assert(typeof reportTxId === 'string');
      }
    });

    it('should be able to get current demand factor', async () => {
      const demandFactor = await ario.getDemandFactor();
      assert.ok(demandFactor);
    });

    it('should be able to get current returned names', async () => {
      const { items: returnedNames } = await ario.getArNSReturnedNames();
      assert.ok(returnedNames);
    });

    it('should be able to get a specific returned name', async () => {
      const { items: returnedNames } = await ario.getArNSReturnedNames();
      if (returnedNames.length === 0) {
        return;
      }
      const returnedName = await ario.getArNSReturnedName({
        name: returnedNames[0].name,
      });
      assert.ok(returnedName);
    });

    it('should be able to create ARIOWriteable with valid signers', async () => {
      for (const signer of signers) {
        const ario = ARIO.init({ signer });

        assert(ario instanceof ARIOWriteable);
      }
    });

    it('should be able to get a specific vault', async () => {
      const { items: vaults } = await ario.getVaults();
      if (vaults.length > 0) {
        const vault = await ario.getVault({
          address: vaults[0].address,
          vaultId: vaults[0].vaultId,
        });
<<<<<<< HEAD
        assert.deepEqual(vault, {
          balance: 1,
          startTimestamp: 1729962428678,
          endTimestamp: 1731172028678,
        });
=======
        assert.ok(vault);
        assert.equal(typeof vault.balance, 'number');
        assert.equal(typeof vault.startTimestamp, 'number');
        assert.equal(typeof vault.endTimestamp, 'number');
>>>>>>> 287bf419
      }
    });

    it('should throw an error when unable to get a specific vault', async () => {
      const error = await ario
        .getVault({
          address: '31LPFYoow2G7j-eSSsrIh8OlNaARZ84-80J-8ba68d8',
          vaultId: 'Dmsrp1YIYUY5hA13euO-pAGbT1QPazfj1bKD9EpiZeo',
        })
        .catch((e) => e);
      assert.ok(error);
      assert(error instanceof Error);
    });

    it('should be able to get paginated vaults', async () => {
      const vaults = await ario.getVaults();
      assert.ok(vaults);
      assert(vaults.limit === 100);
      assert(vaults.sortOrder === 'desc');
      assert(vaults.sortBy === 'address');
      assert(typeof vaults.totalItems === 'number');
      assert(typeof vaults.sortBy === 'string');
      assert(typeof vaults.sortOrder === 'string');
      assert(typeof vaults.limit === 'number');
      assert(typeof vaults.hasMore === 'boolean');
      if (vaults.nextCursor) {
        assert(typeof vaults.nextCursor === 'string');
      }
      assert(Array.isArray(vaults.items));
      vaults.items.forEach(
        ({ address, vaultId, balance, endTimestamp, startTimestamp }) => {
          assert(typeof address === 'string');
          assert(typeof balance === 'number');
          assert(typeof startTimestamp === 'number');
          assert(typeof endTimestamp === 'number');
          assert(typeof vaultId === 'string');
        },
      );
    });

    it('should be able to get paginated vaults with custom sort', async () => {
      const vaults = await ario.getVaults({
        sortBy: 'balance',
        sortOrder: 'asc',
      });
      assert.ok(vaults);
      assert(vaults.limit === 100);
      assert(vaults.sortOrder === 'asc');
      assert(vaults.sortBy === 'balance');
      assert(typeof vaults.totalItems === 'number');
      assert(typeof vaults.sortBy === 'string');
      assert(typeof vaults.sortOrder === 'string');
      assert(typeof vaults.limit === 'number');
      assert(typeof vaults.hasMore === 'boolean');
      if (vaults.nextCursor) {
        assert(typeof vaults.nextCursor === 'string');
      }
      assert(Array.isArray(vaults.items));
      vaults.items.forEach(
        ({ address, vaultId, balance, endTimestamp, startTimestamp }) => {
          assert(typeof address === 'string');
          assert(typeof balance === 'number');
          assert(typeof startTimestamp === 'number');
          assert(typeof endTimestamp === 'number');
          assert(typeof vaultId === 'string');
        },
      );
    });

    it('should be able to get paginated delegations for a delegate address', async () => {
      const delegations = await ario.getDelegations({
        address: 'N4h8M9A9hasa3tF47qQyNvcKjm4APBKuFs7vqUVm-SI',
        limit: 1,
      });
      assert.ok(delegations);
      assert.equal(delegations.limit, 1);
      assert.equal(delegations.sortOrder, 'desc');
      assert.equal(delegations.sortBy, 'startTimestamp');
      assert.equal(typeof delegations.totalItems, 'number');
      assert.equal(typeof delegations.sortBy, 'string');
      assert.equal(typeof delegations.sortOrder, 'string');
      assert.equal(typeof delegations.limit, 'number');
      assert.equal(typeof delegations.hasMore, 'boolean');
      if (delegations.nextCursor) {
        assert.equal(typeof delegations.nextCursor, 'string');
      }
      assert(Array.isArray(delegations.items));
      delegations.items.forEach(
        ({
          type,
          gatewayAddress,
          delegationId,
          balance,
          startTimestamp,
          // @ts-expect-error
          vaultId = undefined,
          // @ts-expect-error
          endTimestamp = undefined,
        }) => {
          assert.equal(['stake', 'vault'].includes(type), true);
          assert.equal(typeof gatewayAddress, 'string');
          assert.equal(typeof delegationId, 'string');
          assert.equal(typeof balance, 'number');
          assert.equal(typeof startTimestamp, 'number');
          assert(
            endTimestamp === undefined || typeof endTimestamp === 'number',
          );
          assert(vaultId === undefined || typeof vaultId === 'string');
        },
      );
    });

    it('should be able to get paginated delegations for a delegate address with custom sort', async () => {
      const delegations = await ario.getDelegations({
        address: 'N4h8M9A9hasa3tF47qQyNvcKjm4APBKuFs7vqUVm-SI',
        limit: 1,
        sortBy: 'balance',
        sortOrder: 'desc',
      });
      assert.ok(delegations);
      assert.equal(delegations.limit, 1);
      assert.equal(delegations.sortOrder, 'desc');
      assert.equal(delegations.sortBy, 'balance');
      assert.equal(typeof delegations.totalItems, 'number');
      assert.equal(typeof delegations.sortBy, 'string');
      assert.equal(typeof delegations.sortOrder, 'string');
      assert.equal(typeof delegations.limit, 'number');
      assert.equal(typeof delegations.hasMore, 'boolean');
      if (delegations.nextCursor) {
        assert.equal(typeof delegations.nextCursor, 'string');
      }
      assert(Array.isArray(delegations.items));
      delegations.items.forEach(
        ({
          type,
          gatewayAddress,
          delegationId,
          balance,
          startTimestamp,
          // @ts-expect-error
          vaultId = undefined,
          // @ts-expect-error
          endTimestamp = undefined,
        }) => {
          assert.equal(typeof type, 'string');
          assert.equal(typeof gatewayAddress, 'string');
          assert.equal(typeof delegationId, 'string');
          assert.equal(typeof balance, 'number');
          assert.equal(typeof startTimestamp, 'number');
          assert(
            endTimestamp === undefined || typeof endTimestamp === 'number',
          );
          assert(vaultId === undefined || typeof vaultId === 'string');
        },
      );
    });

    it('should be able to get paginated primary names', async () => {
      const primaryNames = await ario.getPrimaryNames();
      assert.ok(primaryNames);
    });

    it('should be able to get paginated primary names with custom sort', async () => {
      const primaryNames = await ario.getPrimaryNames({
        sortBy: 'startTimestamp',
        sortOrder: 'desc',
      });
      assert.ok(primaryNames);
    });

    it('should be able to get a specific primary name by address', async () => {
      const primaryName = await ario.getPrimaryName({
        address: 'HwFceQaMQnOBgKDpnFqCqgwKwEU5LBme1oXRuQOWSRA',
      });
      assert.ok(primaryName);
      assert.deepStrictEqual(primaryName, {
        owner: 'HwFceQaMQnOBgKDpnFqCqgwKwEU5LBme1oXRuQOWSRA',
        name: 'arns',
        startTimestamp: 1719356032297,
        processId: 'HwFceQaMQnOBgKDpnFqCqgwKwEU5LBme1oXRuQOWSRA',
      });
    });

    it('should be able to get a specific primary name by name', async () => {
      const primaryName = await ario.getPrimaryName({
        name: 'arns',
      });
      assert.ok(primaryName);
      assert.deepStrictEqual(primaryName, {
        owner: 'HwFceQaMQnOBgKDpnFqCqgwKwEU5LBme1oXRuQOWSRA',
        name: 'arns',
        startTimestamp: 1719356032297,
        processId: 'HwFceQaMQnOBgKDpnFqCqgwKwEU5LBme1oXRuQOWSRA',
      });
    });

    it('should be able to get paginated primary name requests', async () => {
      const primaryNameRequests = await ario.getPrimaryNameRequests();
      assert.ok(primaryNameRequests);
    });

    it('should be able to get current redelegation fee', async () => {
      const redelegationFee = await ario.getRedelegationFee({
        address: '7waR8v4STuwPnTck1zFVkQqJh5K9q9Zik4Y5-5dV7nk',
      });
      assert.ok(redelegationFee);
      assert.equal(redelegationFee.redelegationFeeRate, 0);
      assert.equal(redelegationFee.feeResetTimestamp, undefined);
    });

    it('should be able to get gateway registry settings', async () => {
      const registrySettings = await ario.getGatewayRegistrySettings();
      assert.ok(registrySettings);
      assert.ok(typeof registrySettings.delegates.minStake === 'number');
      assert.ok(
        typeof registrySettings.delegates.withdrawLengthMs === 'number',
      );
      assert.ok(typeof registrySettings.observers.maxPerEpoch === 'number');
      assert.ok(typeof registrySettings.observers.maxTenureWeight === 'number');
      assert.ok(
        typeof registrySettings.observers.tenureWeightDays === 'number',
      );
      assert.ok(
        typeof registrySettings.observers.tenureWeightPeriod === 'number',
      );
      assert.ok(
        typeof registrySettings.operators.failedEpochCountMax === 'number',
      );
      assert.ok(
        typeof registrySettings.operators.failedEpochSlashRate === 'number',
      );
      assert.ok(typeof registrySettings.operators.leaveLengthMs === 'number');
      assert.ok(typeof registrySettings.operators.minStake === 'number');
      assert.ok(
        typeof registrySettings.operators.withdrawLengthMs === 'number',
      );
    });
  });

  describe('ANTRegistry', async () => {
    const registry = ANTRegistry.init({
      process: new AOProcess({
        processId: ANT_REGISTRY_ID,
        ao: aoClient,
      }),
    });
    const address = '7waR8v4STuwPnTck1zFVkQqJh5K9q9Zik4Y5-5dV7nk';

    it('should retrieve ids from registry', async () => {
      const affiliatedAnts = await registry.accessControlList({ address });
      assert(Array.isArray(affiliatedAnts.Owned));
      assert(Array.isArray(affiliatedAnts.Controlled));
    });

    it('should be able to create AoANTRegistryWriteable with valid signers', async () => {
      for (const signer of signers) {
        const registry = ANTRegistry.init({
          signer,
          process: new AOProcess({
            processId: ANT_REGISTRY_ID,
            ao: aoClient,
          }),
        });
        assert(registry instanceof AoANTRegistryWriteable);
      }
    });
  });

  describe('ANT', async () => {
    // ANT v7 process id
    const processId = 'YcxE5IbqZYK72H64ELoysxiJ-0wb36deYPv55wgl8xo';
    const ant = ANT.init({
      process: new AOProcess({
        processId,
        ao: aoClient,
      }),
    });

    describe('AoANTReadable', () => {
      it('should be able to create an ANT with just a processId', async () => {
        const ant = ANT.init({
          processId,
        });
        assert(ant instanceof AoANTReadable);
      });

      it('should be able to create an ANT with a processId and strict', async () => {
        const ant = ANT.init({
          processId,
          strict: true,
        });
        assert(ant instanceof AoANTReadable);
      });

      it('should be able to get ANT info', async () => {
        const info = await ant.getInfo();
        assert.ok(info);
      });

      it('should be able to get the ANT records', async () => {
        const records = await ant.getRecords();
        assert.ok(records);
        // TODO: check enforcement of alphabetical order with '@' first
      });

      it('should be able to get a @ record from the ANT', async () => {
        const record = await ant.getRecord({ undername: '@' });
        assert.ok(record);
      });

      it('should be able to get the ANT owner', async () => {
        const owner = await ant.getOwner();
        assert.ok(owner);
      });

      it('should be able to get the ANT name', async () => {
        const name = await ant.getName();
        assert.ok(name);
      });

      it('should be able to get the ANT ticker', async () => {
        const ticker = await ant.getTicker();
        assert.ok(ticker);
      });

      it('should be able to get the ANT controllers', async () => {
        const controllers = await ant.getControllers();
        assert.ok(controllers);
      });

      it('should be able to get the ANT state', async () => {
        const state = await ant.getState();
        assert.ok(state);
      });

      it('should be able to get the ANT logo', async () => {
        const logo = await ant.getLogo();
        assert.ok(logo);
        assert.equal(typeof logo, 'string');
      });

      it('should be able to get the ANT balance for an address', async () => {
        const balance = await ant.getBalance({
          address: '7waR8v4STuwPnTck1zFVkQqJh5K9q9Zik4Y5-5dV7nk',
        });
        assert.notEqual(balance, undefined);
      });

      it('should be able to get the ANT balances', async () => {
        const balances = await ant.getBalances();
        assert.ok(balances);
      });
    });

    describe('AoANTWriteable', () => {
      for (const signer of signers) {
        it(`should be able to create ANTWriteable with valid signer ${signer.constructor.name}`, async () => {
          const ant = ANT.init({
            process: new AOProcess({
              processId,
              ao: aoClient,
            }),
            signer,
          });

          assert(ant instanceof AoANTWriteable);
        });

        it(`should be able to create ANTWriteable with valid signer ${signer.constructor.name} and strict`, async () => {
          const ant = ANT.init({
            processId,
            signer,
            strict: true,
          });
          assert(ant instanceof AoANTWriteable);
        });
      }
    });
  });
});<|MERGE_RESOLUTION|>--- conflicted
+++ resolved
@@ -725,18 +725,10 @@
           address: vaults[0].address,
           vaultId: vaults[0].vaultId,
         });
-<<<<<<< HEAD
-        assert.deepEqual(vault, {
-          balance: 1,
-          startTimestamp: 1729962428678,
-          endTimestamp: 1731172028678,
-        });
-=======
         assert.ok(vault);
         assert.equal(typeof vault.balance, 'number');
         assert.equal(typeof vault.startTimestamp, 'number');
         assert.equal(typeof vault.endTimestamp, 'number');
->>>>>>> 287bf419
       }
     });
 
