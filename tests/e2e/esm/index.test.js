/**
 * Ensure that npm link has been ran prior to running these tests
 * (simply running npm run test:integration will ensure npm link is ran)
 */
import {
  ANT,
  ANTRegistry,
  ANT_REGISTRY_ID,
  AOProcess,
  AoANTRegistryWriteable,
  AoANTWriteable,
  ArNSResolver,
  ArweaveSigner,
  IO,
  IOWriteable,
  IO_TESTNET_PROCESS_ID,
  Logger,
  createAoSigner,
  ioDevnetProcessId,
} from '@ar.io/sdk';
import { connect } from '@permaweb/aoconnect';
import { strict as assert } from 'node:assert';
import fs from 'node:fs';
import { after, before, describe, it } from 'node:test';
import { DockerComposeEnvironment, Wait } from 'testcontainers';

const projectRootPath = process.cwd();
const testWalletJSON = fs.readFileSync('../test-wallet.json', {
  encoding: 'utf-8',
});

const testWallet = JSON.parse(testWalletJSON);
const signers = [
  new ArweaveSigner(testWallet),
  createAoSigner(new ArweaveSigner(testWallet)),
];

const aoClient = connect({
  CU_URL: 'http://localhost:6363',
});

const io = IO.init({
  process: new AOProcess({
<<<<<<< HEAD
    processId: IO_TESTNET_PROCESS_ID,
    ao: connect({
      CU_URL: 'http://localhost:6363',
    }),
  }),
});

describe('e2e tests', () => {
=======
    processId: process.env.IO_PROCESS_ID || ioDevnetProcessId,
    ao: aoClient,
  }),
});

describe('e2e esm tests', async () => {
>>>>>>> 00548a25
  let compose;
  before(async () => {
    compose = await new DockerComposeEnvironment(
      projectRootPath,
      '../docker-compose.test.yml',
    )
      .withBuild()
      .withWaitStrategy('ao-cu-1', Wait.forHttp('/', 6363))
      .up(['ao-cu']);
  });

  after(async () => {
    await compose.down();
  });

<<<<<<< HEAD
  describe('IO', () => {
=======
  describe('IO', async () => {
>>>>>>> 00548a25
    it('should be able to get the process information', async () => {
      const info = await io.getInfo();
      assert.ok(info);
      assert(typeof info.Name === 'string');
      assert(typeof info.Ticker === 'string');
      assert(typeof info.Logo === 'string');
      assert(typeof info.Denomination === 'number');
      assert(Array.isArray(info.Handlers));
      assert(typeof info.LastTickedEpochIndex === 'number');
<<<<<<< HEAD
    });

    it('should be able to get the total token supply', async () => {
      const tokenSupply = await io.getTokenSupply();
      assert.ok(tokenSupply);
      assert(typeof tokenSupply.total === 'number');
      assert(typeof tokenSupply.circulating === 'number');
      assert(typeof tokenSupply.locked === 'number');
      assert(typeof tokenSupply.withdrawn === 'number');
      assert(typeof tokenSupply.delegated === 'number');
      assert(typeof tokenSupply.staked === 'number');
      assert(typeof tokenSupply.protocolBalance === 'number');
    });

    it('should be able to get first set of arns records', async () => {
      const records = await io.getArNSRecords();
      assert.ok(records);
      assert(records.limit === 100);
      assert(records.sortOrder === 'desc');
      assert(records.sortBy === 'startTimestamp');
      assert(typeof records.totalItems === 'number');
      assert(typeof records.sortBy === 'string');
      assert(typeof records.sortOrder === 'string');
      assert(typeof records.limit === 'number');
      assert(typeof records.hasMore === 'boolean');
      if (records.nextCursor) {
        assert(typeof records.nextCursor === 'string');
      }
      assert(Array.isArray(records.items));
      records.items.forEach((record) => {
        assert(typeof record.processId === 'string');
        assert(typeof record.name === 'string');
        assert(typeof record.startTimestamp === 'number');
        assert(['lease', 'permabuy'].includes(record.type));
        assert(typeof record.undernameLimit === 'number');
      });

      it('should be able to get the total token supply', async () => {
        const tokenSupply = await io.getTokenSupply();
        assert.ok(tokenSupply);
      });

      it('should be able to get the current epoch', async () => {
        const epoch = await io.getCurrentEpoch();
        assert.ok(epoch);
      });

      it('should be able to get epoch-settings', async () => {
        const epochSettings = await io.getEpochSettings();
        assert.ok(epochSettings);
      });

      it('should be able to get reserved names', async () => {
        const reservedNames = await io.getArNSReservedNames();
        assert.ok(reservedNames);
      });

      it('should be able to get a single reserved name', async () => {
        const reservedNames = await io.getArNSReservedNames({ name: 'www ' });
        assert.ok(reservedNames);
      });

      it('should be able to get first page of gateways', async () => {
        const gateways = await io.getGateways();
        assert.ok(gateways);
        assert(gateways.limit === 100);
        assert(gateways.sortOrder === 'desc');
        assert(gateways.sortBy === 'startTimestamp');
        assert(typeof gateways.totalItems === 'number');
        assert(typeof gateways.sortBy === 'string');
        assert(typeof gateways.sortOrder === 'string');
        assert(typeof gateways.limit === 'number');
        assert(typeof gateways.hasMore === 'boolean');
        if (gateways.nextCursor) {
          assert(typeof gateways.nextCursor === 'string');
        }
        assert(Array.isArray(gateways.items));
        gateways.items.forEach((gateway) => {
          assert(typeof gateway.gatewayAddress === 'string');
          assert(typeof gateway.observerAddress === 'string');
          assert(typeof gateway.startTimestamp === 'number');
          assert(typeof gateway.operatorStake === 'number');
          assert(typeof gateway.totalDelegatedStake === 'number');
          assert(typeof gateway.settings === 'object');
          assert(typeof gateway.weights === 'object');
          assert(typeof gateway.weights.normalizedCompositeWeight === 'number');
          assert(typeof gateway.weights.compositeWeight === 'number');
          assert(typeof gateway.weights.stakeWeight === 'number');
          assert(typeof gateway.weights.tenureWeight === 'number');
          assert(typeof gateway.weights.observerRewardRatioWeight === 'number');
          assert(typeof gateway.weights.gatewayRewardRatioWeight === 'number');
        });
      });

      it('should be able to get a specific page of gateways', async () => {
        const gateways = await io.getGateways({
          cursor: 1000000,
          limit: 1,
          sortBy: 'operatorStake',
          sortOrder: 'desc',
        });
        assert.ok(gateways);
        assert(gateways.limit === 1);
        assert(gateways.sortOrder === 'desc');
        assert(gateways.sortBy === 'operatorStake');
        assert(typeof gateways.totalItems === 'number');
        assert(typeof gateways.sortBy === 'string');
        assert(typeof gateways.sortOrder === 'string');
        assert(typeof gateways.limit === 'number');
        assert(typeof gateways.hasMore === 'boolean');
        if (gateways.nextCursor) {
          assert(typeof gateways.nextCursor === 'string');
        }
        assert(Array.isArray(gateways.items));
        gateways.items.forEach((gateway) => {
          assert(typeof gateway.gatewayAddress === 'string');
          assert(typeof gateway.observerAddress === 'string');
          assert(typeof gateway.startTimestamp === 'number');
          assert(typeof gateway.operatorStake === 'number');
          assert(typeof gateway.totalDelegatedStake === 'number');
          assert(typeof gateway.settings === 'object');
          assert(typeof gateway.weights === 'object');
          assert(typeof gateway.weights.normalizedCompositeWeight === 'number');
          assert(typeof gateway.weights.compositeWeight === 'number');
          assert(typeof gateway.weights.stakeWeight === 'number');
          assert(typeof gateway.weights.tenureWeight === 'number');
          assert(typeof gateway.weights.observerRewardRatioWeight === 'number');
          assert(typeof gateway.weights.gatewayRewardRatioWeight === 'number');
        });
      });

      it('should be able to get a single gateway', async () => {
        const gateways = await io.getGateway({
          address: 'QGWqtJdLLgm2ehFWiiPzMaoFLD50CnGuzZIPEdoDRGQ',
        });
        assert.ok(gateways);
      });

      it('should be able to get balances, defaulting to first page', async () => {
        const balances = await io.getBalances();
        assert.ok(balances);
        assert(balances.limit === 100);
        assert(balances.sortOrder === 'desc');
        assert(balances.sortBy === 'balance');
        assert(typeof balances.totalItems === 'number');
        assert(typeof balances.sortBy === 'string');
        assert(typeof balances.sortOrder === 'string');
        assert(typeof balances.limit === 'number');
        assert(typeof balances.hasMore === 'boolean');
        if (balances.nextCursor) {
          assert(typeof gateways.nextCursor === 'string');
        }
        assert(Array.isArray(balances.items));
        balances.items.forEach((wallet) => {
          assert(typeof wallet.address === 'string');
          assert(typeof wallet.balance === 'number');
        });
      });

      it('should be able to get balances of a specific to first page', async () => {
        const balances = await io.getBalances({
          cursor: 1000000,
          limit: 1,
          sortBy: 'address',
          sortOrder: 'asc',
        });
        assert.ok(balances);
        assert(balances.limit === 1);
        assert(balances.sortOrder === 'asc');
        assert(balances.sortBy === 'address');
        assert(typeof balances.totalItems === 'number');
        assert(typeof balances.sortBy === 'string');
        assert(typeof balances.sortOrder === 'string');
        assert(typeof balances.limit === 'number');
        assert(typeof balances.hasMore === 'boolean');
        if (balances.nextCursor) {
          assert(typeof balances.nextCursor === 'string');
        }
        assert(Array.isArray(balances.items));
        balances.items.forEach((wallet) => {
          assert(typeof wallet.address === 'string');
          assert(typeof wallet.balance === 'number');
        });
      });

      it('should be able to get a single balance', async () => {
        const balances = await io.getBalance({
          address: 'QGWqtJdLLgm2ehFWiiPzMaoFLD50CnGuzZIPEdoDRGQ',
        });
        assert.ok(balances);
      });

      it('should be able to get prescribed names', async () => {
        const prescribedNames = await io.getPrescribedNames();
        assert.ok(prescribedNames);
      });

      it('should return the prescribed observers for a given epoch', async () => {
        const observers = await io.getPrescribedObservers();
        assert.ok(observers);
        for (const observer of observers) {
          assert(typeof observer.gatewayAddress === 'string');
          assert(typeof observer.observerAddress === 'string');
          assert(typeof observer.stake === 'number');
          assert(typeof observer.startTimestamp === 'number');
          assert(typeof observer.stakeWeight === 'number');
          assert(typeof observer.tenureWeight === 'number');
          assert(typeof observer.gatewayRewardRatioWeight === 'number');
          assert(typeof observer.observerRewardRatioWeight === 'number');
          assert(typeof observer.compositeWeight === 'number');
        }
      });

      it('should be able to get token cost for leasing a name', async () => {
        const tokenCost = await io.getTokenCost({
          intent: 'Buy-Record',
          name: 'new-name',
          years: 1,
        });
        assert.ok(tokenCost);
      });

      it('should be able to get token cost for buying a name name', async () => {
        const tokenCost = await io.getTokenCost({
          intent: 'Buy-Record',
          name: 'new-name',
          type: 'permabuy',
        });
        assert.ok(tokenCost);
      });

      it('should be able to get registration fees', async () => {
        const registrationFees = await io.getRegistrationFees();
        assert(registrationFees);
        assert.equal(Object.keys(registrationFees).length, 51);
        for (const nameLength of Object.keys(registrationFees)) {
          // assert lease is length of 5
          assert(registrationFees[nameLength]['lease']['1'] > 0);
          assert(registrationFees[nameLength]['lease']['2'] > 0);
          assert(registrationFees[nameLength]['lease']['3'] > 0);
          assert(registrationFees[nameLength]['lease']['4'] > 0);
          assert(registrationFees[nameLength]['lease']['5'] > 0);
          assert(registrationFees[nameLength]['permabuy'] > 0);
        }
      });

      it('should be able to get current epoch distributions', async () => {
        const distributions = await io.getDistributions();
        assert.ok(distributions);
      });

      it('should be able to get epoch distributions at a specific epoch', async () => {
        const distributions = await io.getDistributions({ epochIndex: 0 });
        assert.ok(distributions);
      });

      it('should be able to get current epoch observations', async () => {
        const observations = await io.getObservations();
        assert.ok(observations);
      });

      it('should be able to get epoch observations at a specific epoch', async () => {
        const observations = await io.getObservations({ epochIndex: 0 });
        assert.ok(observations);
      });

      it('should be able to get current demand factor', async () => {
        const demandFactor = await io.getDemandFactor();
        assert.ok(demandFactor);
      });

      it('should be able to create IOWriteable with valid signers', async () => {
        for (const signer of signers) {
          const io = IO.init({ signer });

          assert(io instanceof IOWriteable);
        }
      });
    });
  });

  describe('ANTRegistry', async () => {
    const registry = ANTRegistry.init();
    const address = '7waR8v4STuwPnTck1zFVkQqJh5K9q9Zik4Y5-5dV7nk';

    it('should retrieve ids from registry', async () => {
      const affiliatedAnts = await registry.accessControlList({ address });
      assert(Array.isArray(affiliatedAnts.Owned));
      assert(Array.isArray(affiliatedAnts.Controlled));
    });

    it('should be able to create AoANTRegistryWriteable with valid signers', async () => {
      for (const signer of signers) {
        const registry = ANTRegistry.init({
          signer,
        });
        assert(registry instanceof AoANTRegistryWriteable);
      }
    });
  });

  describe('ANT', async () => {
    const processId = 'aWI_dq1JH7facsulLuas1X3l5dkKuWtixcZDYMw9mpg';
    const ant = ANT.init({
      processId,
    });

    it('should be able to create ANTWriteable with valid signers', async () => {
      for (const signer of signers) {
        const writeable = ANT.init({
          processId,
          signer,
        });

        assert(writeable instanceof AoANTWriteable);
      }
    });

    it('should be able to get ANT info', async () => {
      const info = await ant.getInfo({ processId });
      assert.ok(info);
    });

    it('should be able to get the ANT records', async () => {
      const records = await ant.getRecords({ processId });
      assert.ok(records);
    });

    it('should be able to get a @ record from the ANT', async () => {
      const record = await ant.getRecord({ undername: '@' });
      assert.ok(record);
    });

    it('should be able to get the ANT owner', async () => {
      const owner = await ant.getOwner();
      assert.ok(owner);
    });

    it('should be able to get the ANT name', async () => {
      const name = await ant.getName();
      assert.ok(name);
    });

    it('should be able to get the ANT ticker', async () => {
      const ticker = await ant.getTicker();
      assert.ok(ticker);
    });

    it('should be able to get the ANT controllers', async () => {
      const controllers = await ant.getControllers();
      assert.ok(controllers);
    });

    it('should be able to get the ANT state', async () => {
      const state = await ant.getState();
      assert.ok(state);
    });

    it('should be able to get the ANT balance for an address', async () => {
      const balance = await ant.getBalance({
        address: '"7waR8v4STuwPnTck1zFVkQqJh5K9q9Zik4Y5-5dV7nk',
      });
      assert.notEqual(balance, undefined);
    });

    it('should be able to get the ANT balances', async () => {
      const balances = await ant.getBalances();
      assert.ok(balances);
    });
  });

  describe('ArNSResolver', async () => {
    const resolver = new ArNSResolver({
      io,
    });

    it('should return the resolution data for a given name', async () => {
      const name = 'ardrive';
      const record = await io.getArNSRecord({ name });
      const resolvedName = await resolver.resolveArNSName({
        name: name,
      });
      assert.ok(resolvedName);
      assert.ok(resolvedName.processId === record.processId);
      assert.ok(resolvedName.name === name);
      assert.ok(resolvedName.transactionId);
    });

    it('should return the list of names associated with to a transaction id', async () => {
      const name = 'ardrive';
      const resolvedName = await resolver.resolveArNSName({
        name: name,
      });
      const associatedNames = await resolver.lookupAssociatedArNSNames({
        txId: resolvedName.transactionId,
      });
      assert.ok(associatedNames);
      assert.ok(associatedNames.length > 0);
      assert.ok(associatedNames.includes(name));
=======
    });

    it('should be able to return a specific page of arns records', async () => {
      const records = await io.getArNSRecords({
        cursor: 'ardrive',
        limit: 5,
        sortOrder: 'desc',
        sortBy: 'name',
      });
      assert.ok(records);
      assert(records.limit === 5);
      assert(records.sortOrder === 'desc');
      assert(records.sortBy === 'name');
      assert(typeof records.totalItems === 'number');
      assert(typeof records.sortBy === 'string');
      assert(typeof records.sortOrder === 'string');
      assert(typeof records.limit === 'number');
      assert(typeof records.hasMore === 'boolean');
      if (records.nextCursor) {
        assert(typeof records.nextCursor === 'string');
      }
      assert(Array.isArray(records.items));
      records.items.forEach((record) => {
        assert(typeof record.processId === 'string');
        assert(typeof record.name === 'string');
        assert(typeof record.startTimestamp === 'number');
        assert(['lease', 'permabuy'].includes(record.type));
        assert(typeof record.undernameLimit === 'number');
      });
    });
    it('should be able to get a single arns record', async () => {
      const arns = await io.getArNSRecord({ name: 'ardrive' });
      assert.ok(arns);
    });

    it('should be able to get reserved names', async () => {
      const reservedNames = await io.getArNSReservedNames({
        limit: 1,
        sortBy: 'name',
        sortOrder: 'asc',
      });
      assert.ok(reservedNames);
      assert(reservedNames.limit === 1);
      assert(reservedNames.sortOrder === 'asc');
      assert(reservedNames.sortBy === 'name');
      assert(typeof reservedNames.totalItems === 'number');
      assert(typeof reservedNames.sortBy === 'string');
      assert(typeof reservedNames.sortOrder === 'string');
      assert(typeof reservedNames.limit === 'number');
      assert(typeof reservedNames.hasMore === 'boolean');
      if (reservedNames.nextCursor) {
        assert(typeof reservedNames.nextCursor === 'string');
      }
      assert(Array.isArray(reservedNames.items));
      reservedNames.items.forEach((item) => {
        assert(typeof item.name === 'string');
      });
    });

    it('should be able to get a single reserved name', async () => {
      const reservedName = await io.getArNSReservedName({ name: 'www' });
      assert.ok(reservedName);
    });

    it('should be able to get the current epoch', async () => {
      const epoch = await io.getCurrentEpoch();
      assert.ok(epoch);
    });

    it('should be able to get epoch-settings', async () => {
      const epochSettings = await io.getEpochSettings();
      assert.ok(epochSettings);
    });

    it('should be able to get reserved names', async () => {
      const reservedNames = await io.getArNSReservedNames();
      assert.ok(reservedNames);
    });

    it('should be able to get a single reserved name', async () => {
      const reservedNames = await io.getArNSReservedNames({ name: 'www ' });
      assert.ok(reservedNames);
    });

    it('should be able to get first page of gateways', async () => {
      const gateways = await io.getGateways();
      assert.ok(gateways);
      assert(gateways.limit === 100);
      assert(gateways.sortOrder === 'desc');
      assert(gateways.sortBy === 'startTimestamp');
      assert(typeof gateways.totalItems === 'number');
      assert(typeof gateways.sortBy === 'string');
      assert(typeof gateways.sortOrder === 'string');
      assert(typeof gateways.limit === 'number');
      assert(typeof gateways.hasMore === 'boolean');
      if (gateways.nextCursor) {
        assert(typeof gateways.nextCursor === 'string');
      }
      assert(Array.isArray(gateways.items));
      gateways.items.forEach((gateway) => {
        assert(typeof gateway.gatewayAddress === 'string');
        assert(typeof gateway.observerAddress === 'string');
        assert(typeof gateway.startTimestamp === 'number');
        assert(typeof gateway.operatorStake === 'number');
        assert(typeof gateway.totalDelegatedStake === 'number');
        assert(typeof gateway.settings === 'object');
        assert(typeof gateway.weights === 'object');
        assert(typeof gateway.weights.normalizedCompositeWeight === 'number');
        assert(typeof gateway.weights.compositeWeight === 'number');
        assert(typeof gateway.weights.stakeWeight === 'number');
        assert(typeof gateway.weights.tenureWeight === 'number');
        assert(typeof gateway.weights.observerRewardRatioWeight === 'number');
        assert(typeof gateway.weights.gatewayRewardRatioWeight === 'number');
        if (gateway.vaults?.length > 0) {
          gateway.vaults.forEach((vault) => {
            assert(typeof vault.balance === 'number');
            assert(typeof vault.startTimestamp === 'number');
          });
        }
      });
    });

    it('should be able to get a specific page of gateways', async () => {
      const gateways = await io.getGateways({
        cursor: 1000000,
        limit: 1,
        sortBy: 'operatorStake',
        sortOrder: 'desc',
      });
      assert.ok(gateways);
      assert(gateways.limit === 1);
      assert(gateways.sortOrder === 'desc');
      assert(gateways.sortBy === 'operatorStake');
      assert(typeof gateways.totalItems === 'number');
      assert(typeof gateways.sortBy === 'string');
      assert(typeof gateways.sortOrder === 'string');
      assert(typeof gateways.limit === 'number');
      assert(typeof gateways.hasMore === 'boolean');
      if (gateways.nextCursor) {
        assert(typeof gateways.nextCursor === 'string');
      }
      assert(Array.isArray(gateways.items));
      gateways.items.forEach((gateway) => {
        assert(typeof gateway.gatewayAddress === 'string');
        assert(typeof gateway.observerAddress === 'string');
        assert(typeof gateway.startTimestamp === 'number');
        assert(typeof gateway.operatorStake === 'number');
        assert(typeof gateway.totalDelegatedStake === 'number');
        assert(typeof gateway.settings === 'object');
        assert(typeof gateway.weights === 'object');
        assert(typeof gateway.weights.normalizedCompositeWeight === 'number');
        assert(typeof gateway.weights.compositeWeight === 'number');
        assert(typeof gateway.weights.stakeWeight === 'number');
        assert(typeof gateway.weights.tenureWeight === 'number');
        assert(typeof gateway.weights.observerRewardRatioWeight === 'number');
        assert(typeof gateway.weights.gatewayRewardRatioWeight === 'number');
        if (gateway.vaults?.length > 0) {
          gateway.vaults.forEach((vault) => {
            assert(typeof vault.balance === 'number');
            assert(typeof vault.startTimestamp === 'number');
          });
        }
      });
    });

    it('should be able to get a single gateway', async () => {
      const gateway = await io.getGateway({
        address: 'QGWqtJdLLgm2ehFWiiPzMaoFLD50CnGuzZIPEdoDRGQ',
      });
      assert.ok(gateway);
    });

    it('should be able to get gateway delegates', async () => {
      const delegates = await io.getGatewayDelegates({
        address: 'QGWqtJdLLgm2ehFWiiPzMaoFLD50CnGuzZIPEdoDRGQ',
        limit: 1,
        sortBy: 'startTimestamp',
        sortOrder: 'desc',
      });
      assert.ok(delegates);
      assert(delegates.limit === 1);
      assert(delegates.sortOrder === 'desc');
      assert(delegates.sortBy === 'startTimestamp');
      assert(typeof delegates.totalItems === 'number');
      assert(typeof delegates.sortBy === 'string');
      assert(typeof delegates.sortOrder === 'string');
      assert(typeof delegates.limit === 'number');
      assert(typeof delegates.hasMore === 'boolean');
      if (delegates.nextCursor) {
        assert(typeof delegates.nextCursor === 'string');
      }
      assert(Array.isArray(delegates.items));
      delegates.items.forEach((delegate) => {
        assert(typeof delegate.delegatedStake === 'number');
        assert(typeof delegate.startTimestamp === 'number');
        assert(typeof delegate.address === 'string');
      });
    });

    it('should be able get list of allowed gateway delegate addresses, if applicable', async () => {
      const allowedDelegates = await io.getAllowedDelegates({
        address: 'QGWqtJdLLgm2ehFWiiPzMaoFLD50CnGuzZIPEdoDRGQ',
      });
      assert.ok(allowedDelegates);
      assert(allowedDelegates.limit === 100);
      assert(typeof allowedDelegates.totalItems === 'number');
      assert(typeof allowedDelegates.limit === 'number');
      assert(typeof allowedDelegates.hasMore === 'boolean');
      if (allowedDelegates.nextCursor) {
        assert(typeof allowedDelegates.nextCursor === 'string');
      }
      assert(Array.isArray(allowedDelegates.items));
      allowedDelegates.items.forEach((address) => {
        assert(typeof address === 'string');
      });
    });

    it('should be able to get gateway vaults', async () => {
      const vaults = await io.getGatewayVaults({
        address: 'QGWqtJdLLgm2ehFWiiPzMaoFLD50CnGuzZIPEdoDRGQ',
      });
      assert.ok(vaults);
      assert(vaults.limit === 100);
      assert(vaults.sortOrder === 'desc');
      assert(vaults.sortBy === 'endTimestamp');
      assert(typeof vaults.totalItems === 'number');
      assert(typeof vaults.sortBy === 'string');
      assert(typeof vaults.sortOrder === 'string');
      assert(typeof vaults.limit === 'number');
      assert(typeof vaults.hasMore === 'boolean');
      if (vaults.nextCursor) {
        assert(typeof vaults.nextCursor === 'string');
      }
      assert(Array.isArray(vaults.items));
      vaults.items.forEach((vault) => {
        assert(typeof vault.balance === 'number');
        assert(typeof vault.cursorId === 'string');
        assert(typeof vault.vaultId === 'string');
        assert(typeof vault.startTimestamp === 'number');
        assert(typeof vault.endTimestamp === 'number');
      });
    });

    it('should be able to get gateway delegate allow list', async () => {
      const allowList = await io.getGatewayDelegateAllowList({
        address: 'QGWqtJdLLgm2ehFWiiPzMaoFLD50CnGuzZIPEdoDRGQ',
        limit: 1,
        sortBy: 'startTimestamp',
        sortOrder: 'desc',
      });
      assert.ok(allowList);
      // note: sortBy is omitted because it's not supported for by this contract handler, the result is an array of addresses
      assert(allowList.limit === 1);
      assert(allowList.sortOrder === 'desc');
      assert(typeof allowList.totalItems === 'number');
      assert(typeof allowList.sortOrder === 'string');
      assert(typeof allowList.limit === 'number');
      assert(typeof allowList.hasMore === 'boolean');
      if (allowList.nextCursor) {
        assert(typeof allowList.nextCursor === 'string');
      }
      assert(Array.isArray(allowList.items));
      allowList.items.forEach((address) => {
        assert(typeof address === 'string');
      });
    });

    it('should be able to get balances, defaulting to first page', async () => {
      const balances = await io.getBalances();
      assert.ok(balances);
      assert(balances.limit === 100);
      assert(balances.sortOrder === 'desc');
      assert(balances.sortBy === 'balance');
      assert(typeof balances.totalItems === 'number');
      assert(typeof balances.sortBy === 'string');
      assert(typeof balances.sortOrder === 'string');
      assert(typeof balances.limit === 'number');
      assert(typeof balances.hasMore === 'boolean');
      if (balances.nextCursor) {
        assert(typeof balances.nextCursor === 'string');
      }
      assert(Array.isArray(balances.items));
      balances.items.forEach((wallet) => {
        assert(typeof wallet.address === 'string');
        assert(typeof wallet.balance === 'number');
      });
    });

    it('should be able to get balances of a specific to first page', async () => {
      const balances = await io.getBalances({
        cursor: 1000000,
        limit: 1,
        sortBy: 'address',
        sortOrder: 'asc',
      });
      assert.ok(balances);
      assert(balances.limit === 1);
      assert(balances.sortOrder === 'asc');
      assert(balances.sortBy === 'address');
      assert(typeof balances.totalItems === 'number');
      assert(typeof balances.sortBy === 'string');
      assert(typeof balances.sortOrder === 'string');
      assert(typeof balances.limit === 'number');
      assert(typeof balances.hasMore === 'boolean');
      if (balances.nextCursor) {
        assert(typeof balances.nextCursor === 'string');
      }
      assert(Array.isArray(balances.items));
      balances.items.forEach((wallet) => {
        assert(typeof wallet.address === 'string');
        assert(typeof wallet.balance === 'number');
      });
    });

    it('should be able to get a single balance', async () => {
      const balances = await io.getBalance({
        address: 'QGWqtJdLLgm2ehFWiiPzMaoFLD50CnGuzZIPEdoDRGQ',
      });
      assert.ok(balances);
    });

    it('should be able to get prescribed names', async () => {
      const prescribedNames = await io.getPrescribedNames();
      assert.ok(prescribedNames);
    });

    it('should return the prescribed observers for a given epoch', async () => {
      const observers = await io.getPrescribedObservers();
      assert.ok(observers);
      for (const observer of observers) {
        assert(typeof observer.gatewayAddress === 'string');
        assert(typeof observer.observerAddress === 'string');
        assert(typeof observer.stake === 'number');
        assert(typeof observer.startTimestamp === 'number');
        assert(typeof observer.stakeWeight === 'number');
        assert(typeof observer.tenureWeight === 'number');
        assert(typeof observer.gatewayRewardRatioWeight === 'number');
        assert(typeof observer.observerRewardRatioWeight === 'number');
        assert(typeof observer.compositeWeight === 'number');
      }
    });

    it('should be able to get token cost for leasing a name', async () => {
      const tokenCost = await io.getTokenCost({
        intent: 'Buy-Record',
        name: 'new-name',
        years: 1,
      });
      assert.ok(tokenCost);
    });

    it('should be able to get token cost for buying a name name', async () => {
      const tokenCost = await io.getTokenCost({
        intent: 'Buy-Record',
        name: 'new-name',
        type: 'permabuy',
      });
      assert.ok(tokenCost);
    });

    it('should be able to get registration fees', async () => {
      const registrationFees = await io.getRegistrationFees();
      assert(registrationFees);
      assert.equal(Object.keys(registrationFees).length, 51);
      for (const nameLength of Object.keys(registrationFees)) {
        // assert lease is length of 5
        assert(registrationFees[nameLength]['lease']['1'] > 0);
        assert(registrationFees[nameLength]['lease']['2'] > 0);
        assert(registrationFees[nameLength]['lease']['3'] > 0);
        assert(registrationFees[nameLength]['lease']['4'] > 0);
        assert(registrationFees[nameLength]['lease']['5'] > 0);
        assert(registrationFees[nameLength]['permabuy'] > 0);
      }
    });

    it('should be able to get current epoch distributions', async () => {
      const distributions = await io.getDistributions();
      assert.ok(distributions);
    });

    it('should be able to get epoch distributions at a specific epoch', async () => {
      const distributions = await io.getDistributions({ epochIndex: 0 });
      assert.ok(distributions);
    });

    it('should be able to get current epoch observations', async () => {
      const observations = await io.getObservations();
      assert.ok(observations);
    });

    it('should be able to get epoch observations at a specific epoch', async () => {
      const observations = await io.getObservations({ epochIndex: 0 });
      assert.ok(observations);
    });

    it('should be able to get current demand factor', async () => {
      const demandFactor = await io.getDemandFactor();
      assert.ok(demandFactor);
    });

    it('should be able to get current auctions', async () => {
      const { items: auctions } = await io.getArNSAuctions();
      assert.ok(auctions);
    });

    it('should be able to get a specific auction', async () => {
      const { items: auctions } = await io.getArNSAuctions();
      if (auctions.length === 0) {
        return;
      }
      const auction = await io.getArNSAuction({ name: auctions[0].name });
      assert.ok(auction);
    });

    it('should be able to get auction prices for an existing auction', async () => {
      const { items: auctions } = await io.getArNSAuctions();
      if (auctions.length === 0) {
        return;
      }
      const auctionPrices = await io.getArNSAuctionPrices({
        name: auctions[0].name,
        type: 'lease',
        years: 1,
      });
      assert.ok(auctionPrices);
    });

    it('should be able to create IOWriteable with valid signers', async () => {
      for (const signer of signers) {
        const io = IO.init({ signer });

        assert(io instanceof IOWriteable);
      }
    });

    // TODO: Make a vault within this test environment's context to cover this
    // it('should be able to get a specific vault', async () => {
    //   const vault = await io.getVault({
    //     address: '31LPFYoow2G7j-eSSsrIh8OlNaARZ84-80J-8ba68d8',
    //     vaultId: 'Dmsrp1YIYUY5hA13euO-pAGbT1QPazfj1bKD9EpiZeo',
    //   });
    //   assert.deepEqual(vault, {
    //     balance: 1,
    //     startTimestamp: 1729962428678,
    //     endTimestamp: 1731172028678,
    //   });
    // });

    it('should throw an error when unable to get a specific vault', async () => {
      const error = await io
        .getVault({
          address: '31LPFYoow2G7j-eSSsrIh8OlNaARZ84-80J-8ba68d8',
          vaultId: 'Dmsrp1YIYUY5hA13euO-pAGbT1QPazfj1bKD9EpiZeo',
        })
        .catch((e) => e);
      assert.ok(error);
      assert(error instanceof Error);
      // assert(error.message.includes('Vault-Not-Found'));
    });

    it('should be able to get paginated vaults', async () => {
      const vaults = await io.getVaults();
      assert.ok(vaults);
      assert(vaults.limit === 100);
      assert(vaults.sortOrder === 'desc');
      assert(vaults.sortBy === 'address');
      assert(typeof vaults.totalItems === 'number');
      assert(typeof vaults.sortBy === 'string');
      assert(typeof vaults.sortOrder === 'string');
      assert(typeof vaults.limit === 'number');
      assert(typeof vaults.hasMore === 'boolean');
      if (vaults.nextCursor) {
        assert(typeof vaults.nextCursor === 'string');
      }
      assert(Array.isArray(vaults.items));
      vaults.items.forEach(
        ({ address, vaultId, balance, endTimestamp, startTimestamp }) => {
          assert(typeof address === 'string');
          assert(typeof balance === 'number');
          assert(typeof startTimestamp === 'number');
          assert(typeof endTimestamp === 'number');
          assert(typeof vaultId === 'string');
        },
      );
    });

    it('should be able to get paginated vaults with custom sort', async () => {
      const vaults = await io.getVaults({
        sortBy: 'balance',
        sortOrder: 'asc',
      });
      assert.ok(vaults);
      assert(vaults.limit === 100);
      assert(vaults.sortOrder === 'asc');
      assert(vaults.sortBy === 'balance');
      assert(typeof vaults.totalItems === 'number');
      assert(typeof vaults.sortBy === 'string');
      assert(typeof vaults.sortOrder === 'string');
      assert(typeof vaults.limit === 'number');
      assert(typeof vaults.hasMore === 'boolean');
      if (vaults.nextCursor) {
        assert(typeof vaults.nextCursor === 'string');
      }
      assert(Array.isArray(vaults.items));
      vaults.items.forEach(
        ({ address, vaultId, balance, endTimestamp, startTimestamp }) => {
          assert(typeof address === 'string');
          assert(typeof balance === 'number');
          assert(typeof startTimestamp === 'number');
          assert(typeof endTimestamp === 'number');
          assert(typeof vaultId === 'string');
        },
      );
    });

    it('should be able to get paginated delegations for a delegate address', async () => {
      const delegations = await io.getDelegations({
        address: 'N4h8M9A9hasa3tF47qQyNvcKjm4APBKuFs7vqUVm-SI',
        limit: 1,
      });
      assert.ok(delegations);
      assert.equal(delegations.limit, 1);
      assert.equal(delegations.sortOrder, 'desc');
      assert.equal(delegations.sortBy, 'startTimestamp');
      assert.equal(typeof delegations.totalItems, 'number');
      assert.equal(typeof delegations.sortBy, 'string');
      assert.equal(typeof delegations.sortOrder, 'string');
      assert.equal(typeof delegations.limit, 'number');
      assert.equal(typeof delegations.hasMore, 'boolean');
      if (delegations.nextCursor) {
        assert.equal(typeof delegations.nextCursor, 'string');
      }
      assert(Array.isArray(delegations.items));
      delegations.items.forEach(
        ({
          type,
          gatewayAddress,
          delegationId,
          balance,
          startTimestamp,
          vaultId,
          endTimestamp,
        }) => {
          assert.equal(['stake', 'vault'].includes(type), true);
          assert.equal(typeof gatewayAddress, 'string');
          assert.equal(typeof delegationId, 'string');
          assert.equal(typeof balance, 'number');
          assert.equal(typeof startTimestamp, 'number');
          assert(
            endTimestamp === undefined || typeof endTimestamp === 'number',
          );
          assert(vaultId === undefined || typeof vaultId === 'string');
        },
      );
    });

    it('should be able to get paginated delegations for a delegate address with custom sort', async () => {
      const delegations = await io.getDelegations({
        address: 'N4h8M9A9hasa3tF47qQyNvcKjm4APBKuFs7vqUVm-SI',
        limit: 1,
        sortBy: 'balance',
        sortOrder: 'desc',
      });
      assert.ok(delegations);
      assert.equal(delegations.limit, 1);
      assert.equal(delegations.sortOrder, 'desc');
      assert.equal(delegations.sortBy, 'balance');
      assert.equal(typeof delegations.totalItems, 'number');
      assert.equal(typeof delegations.sortBy, 'string');
      assert.equal(typeof delegations.sortOrder, 'string');
      assert.equal(typeof delegations.limit, 'number');
      assert.equal(typeof delegations.hasMore, 'boolean');
      if (delegations.nextCursor) {
        assert.equal(typeof delegations.nextCursor, 'string');
      }
      assert(Array.isArray(delegations.items));
      delegations.items.forEach(
        ({
          type,
          gatewayAddress,
          delegationId,
          balance,
          startTimestamp,
          vaultId,
          endTimestamp,
        }) => {
          assert.equal(typeof type, 'string');
          assert.equal(typeof gatewayAddress, 'string');
          assert.equal(typeof delegationId, 'string');
          assert.equal(typeof balance, 'number');
          assert.equal(typeof startTimestamp, 'number');
          assert(
            endTimestamp === undefined || typeof endTimestamp === 'number',
          );
          assert(vaultId === undefined || typeof vaultId === 'string');
        },
      );
    });

    it('should be able to get paginated primary names', async () => {
      const primaryNames = await io.getPrimaryNames();
      assert.ok(primaryNames);
    });

    it('should be able to get paginated primary names with custom sort', async () => {
      const primaryNames = await io.getPrimaryNames({
        sortBy: 'startTimestamp',
        sortOrder: 'desc',
      });
      assert.ok(primaryNames);
    });

    it('should be able to get a specific primary name by address', async () => {
      const primaryName = await io.getPrimaryName({
        address: 'HwFceQaMQnOBgKDpnFqCqgwKwEU5LBme1oXRuQOWSRA',
      });
      assert.ok(primaryName);
      assert.deepStrictEqual(primaryName, {
        owner: 'HwFceQaMQnOBgKDpnFqCqgwKwEU5LBme1oXRuQOWSRA',
        name: 'arns',
        startTimestamp: 1719356032297,
      });
    });

    it('should be able to get a specific primary name by name', async () => {
      const primaryName = await io.getPrimaryName({
        name: 'arns',
      });
      assert.ok(primaryName);
      assert.deepStrictEqual(primaryName, {
        owner: 'HwFceQaMQnOBgKDpnFqCqgwKwEU5LBme1oXRuQOWSRA',
        name: 'arns',
        startTimestamp: 1719356032297,
      });
    });

    it('should be able to get paginated primary name requests', async () => {
      const primaryNameRequests = await io.getPrimaryNameRequests();
      assert.ok(primaryNameRequests);
    });

    it('should be able to get current redelegation fee', async () => {
      const redelegationFee = await io.getRedelegationFee({
        address: '7waR8v4STuwPnTck1zFVkQqJh5K9q9Zik4Y5-5dV7nk',
      });
      assert.ok(redelegationFee);
      assert.equal(redelegationFee.redelegationFeeRate, 0);
      assert.equal(redelegationFee.feeResetTimestamp, undefined);
    });
  });

  describe('ANTRegistry', async () => {
    const registry = ANTRegistry.init({
      process: new AOProcess({
        processId: ANT_REGISTRY_ID,
        ao: aoClient,
      }),
    });
    const address = '7waR8v4STuwPnTck1zFVkQqJh5K9q9Zik4Y5-5dV7nk';

    it('should retrieve ids from registry', async () => {
      const affiliatedAnts = await registry.accessControlList({ address });
      assert(Array.isArray(affiliatedAnts.Owned));
      assert(Array.isArray(affiliatedAnts.Controlled));
    });

    it('should be able to create AoANTRegistryWriteable with valid signers', async () => {
      for (const signer of signers) {
        const registry = ANTRegistry.init({
          signer,
          process: new AOProcess({
            processId: ANT_REGISTRY_ID,
            ao: aoClient,
          }),
        });
        assert(registry instanceof AoANTRegistryWriteable);
      }
    });
  });

  describe('ANT', async () => {
    // ANT v7 process id
    const processId = 'YcxE5IbqZYK72H64ELoysxiJ-0wb36deYPv55wgl8xo';
    const ant = ANT.init({
      process: new AOProcess({
        processId,
        ao: aoClient,
      }),
    });

    it('should be able to create ANTWriteable with valid signers', async () => {
      for (const signer of signers) {
        const nonStrictAnt = ANT.init({
          process: new AOProcess({
            processId,
            ao: aoClient,
          }),
          signer,
        });
        const strictAnt = ANT.init({
          process: new AOProcess({
            processId,
            ao: aoClient,
          }),
          signer,
          strict: true,
        });

        assert(nonStrictAnt instanceof AoANTWriteable);
        assert(strictAnt instanceof AoANTWriteable);
      }
    });

    it('should be able to get ANT info', async () => {
      const info = await ant.getInfo();
      assert.ok(info);
    });

    it('should be able to get the ANT records', async () => {
      const records = await ant.getRecords();
      assert.ok(records);
      // TODO: check enforcement of alphabetical order with '@' first
    });

    it('should be able to get a @ record from the ANT', async () => {
      const record = await ant.getRecord({ undername: '@' });
      assert.ok(record);
    });

    it('should be able to get the ANT owner', async () => {
      const owner = await ant.getOwner();
      assert.ok(owner);
    });

    it('should be able to get the ANT name', async () => {
      const name = await ant.getName();
      assert.ok(name);
    });

    it('should be able to get the ANT ticker', async () => {
      const ticker = await ant.getTicker();
      assert.ok(ticker);
    });

    it('should be able to get the ANT controllers', async () => {
      const controllers = await ant.getControllers();
      assert.ok(controllers);
    });

    it('should be able to get the ANT state', async () => {
      const state = await ant.getState();
      assert.ok(state);
    });

    it('should be able to get the ANT balance for an address', async () => {
      const balance = await ant.getBalance({
        address: '7waR8v4STuwPnTck1zFVkQqJh5K9q9Zik4Y5-5dV7nk',
      });
      assert.notEqual(balance, undefined);
    });

    it('should be able to get the ANT balances', async () => {
      const balances = await ant.getBalances();
      assert.ok(balances);
>>>>>>> 00548a25
    });
  });
});<|MERGE_RESOLUTION|>--- conflicted
+++ resolved
@@ -41,7 +41,6 @@
 
 const io = IO.init({
   process: new AOProcess({
-<<<<<<< HEAD
     processId: IO_TESTNET_PROCESS_ID,
     ao: connect({
       CU_URL: 'http://localhost:6363',
@@ -50,14 +49,6 @@
 });
 
 describe('e2e tests', () => {
-=======
-    processId: process.env.IO_PROCESS_ID || ioDevnetProcessId,
-    ao: aoClient,
-  }),
-});
-
-describe('e2e esm tests', async () => {
->>>>>>> 00548a25
   let compose;
   before(async () => {
     compose = await new DockerComposeEnvironment(
@@ -73,11 +64,7 @@
     await compose.down();
   });
 
-<<<<<<< HEAD
   describe('IO', () => {
-=======
-  describe('IO', async () => {
->>>>>>> 00548a25
     it('should be able to get the process information', async () => {
       const info = await io.getInfo();
       assert.ok(info);
@@ -87,7 +74,6 @@
       assert(typeof info.Denomination === 'number');
       assert(Array.isArray(info.Handlers));
       assert(typeof info.LastTickedEpochIndex === 'number');
-<<<<<<< HEAD
     });
 
     it('should be able to get the total token supply', async () => {
@@ -407,13 +393,14 @@
     });
 
     it('should be able to get ANT info', async () => {
-      const info = await ant.getInfo({ processId });
+      const info = await ant.getInfo();
       assert.ok(info);
     });
 
     it('should be able to get the ANT records', async () => {
-      const records = await ant.getRecords({ processId });
+      const records = await ant.getRecords();
       assert.ok(records);
+      // TODO: check enforcement of alphabetical order with '@' first
     });
 
     it('should be able to get a @ record from the ANT', async () => {
@@ -487,772 +474,6 @@
       assert.ok(associatedNames);
       assert.ok(associatedNames.length > 0);
       assert.ok(associatedNames.includes(name));
-=======
-    });
-
-    it('should be able to return a specific page of arns records', async () => {
-      const records = await io.getArNSRecords({
-        cursor: 'ardrive',
-        limit: 5,
-        sortOrder: 'desc',
-        sortBy: 'name',
-      });
-      assert.ok(records);
-      assert(records.limit === 5);
-      assert(records.sortOrder === 'desc');
-      assert(records.sortBy === 'name');
-      assert(typeof records.totalItems === 'number');
-      assert(typeof records.sortBy === 'string');
-      assert(typeof records.sortOrder === 'string');
-      assert(typeof records.limit === 'number');
-      assert(typeof records.hasMore === 'boolean');
-      if (records.nextCursor) {
-        assert(typeof records.nextCursor === 'string');
-      }
-      assert(Array.isArray(records.items));
-      records.items.forEach((record) => {
-        assert(typeof record.processId === 'string');
-        assert(typeof record.name === 'string');
-        assert(typeof record.startTimestamp === 'number');
-        assert(['lease', 'permabuy'].includes(record.type));
-        assert(typeof record.undernameLimit === 'number');
-      });
-    });
-    it('should be able to get a single arns record', async () => {
-      const arns = await io.getArNSRecord({ name: 'ardrive' });
-      assert.ok(arns);
-    });
-
-    it('should be able to get reserved names', async () => {
-      const reservedNames = await io.getArNSReservedNames({
-        limit: 1,
-        sortBy: 'name',
-        sortOrder: 'asc',
-      });
-      assert.ok(reservedNames);
-      assert(reservedNames.limit === 1);
-      assert(reservedNames.sortOrder === 'asc');
-      assert(reservedNames.sortBy === 'name');
-      assert(typeof reservedNames.totalItems === 'number');
-      assert(typeof reservedNames.sortBy === 'string');
-      assert(typeof reservedNames.sortOrder === 'string');
-      assert(typeof reservedNames.limit === 'number');
-      assert(typeof reservedNames.hasMore === 'boolean');
-      if (reservedNames.nextCursor) {
-        assert(typeof reservedNames.nextCursor === 'string');
-      }
-      assert(Array.isArray(reservedNames.items));
-      reservedNames.items.forEach((item) => {
-        assert(typeof item.name === 'string');
-      });
-    });
-
-    it('should be able to get a single reserved name', async () => {
-      const reservedName = await io.getArNSReservedName({ name: 'www' });
-      assert.ok(reservedName);
-    });
-
-    it('should be able to get the current epoch', async () => {
-      const epoch = await io.getCurrentEpoch();
-      assert.ok(epoch);
-    });
-
-    it('should be able to get epoch-settings', async () => {
-      const epochSettings = await io.getEpochSettings();
-      assert.ok(epochSettings);
-    });
-
-    it('should be able to get reserved names', async () => {
-      const reservedNames = await io.getArNSReservedNames();
-      assert.ok(reservedNames);
-    });
-
-    it('should be able to get a single reserved name', async () => {
-      const reservedNames = await io.getArNSReservedNames({ name: 'www ' });
-      assert.ok(reservedNames);
-    });
-
-    it('should be able to get first page of gateways', async () => {
-      const gateways = await io.getGateways();
-      assert.ok(gateways);
-      assert(gateways.limit === 100);
-      assert(gateways.sortOrder === 'desc');
-      assert(gateways.sortBy === 'startTimestamp');
-      assert(typeof gateways.totalItems === 'number');
-      assert(typeof gateways.sortBy === 'string');
-      assert(typeof gateways.sortOrder === 'string');
-      assert(typeof gateways.limit === 'number');
-      assert(typeof gateways.hasMore === 'boolean');
-      if (gateways.nextCursor) {
-        assert(typeof gateways.nextCursor === 'string');
-      }
-      assert(Array.isArray(gateways.items));
-      gateways.items.forEach((gateway) => {
-        assert(typeof gateway.gatewayAddress === 'string');
-        assert(typeof gateway.observerAddress === 'string');
-        assert(typeof gateway.startTimestamp === 'number');
-        assert(typeof gateway.operatorStake === 'number');
-        assert(typeof gateway.totalDelegatedStake === 'number');
-        assert(typeof gateway.settings === 'object');
-        assert(typeof gateway.weights === 'object');
-        assert(typeof gateway.weights.normalizedCompositeWeight === 'number');
-        assert(typeof gateway.weights.compositeWeight === 'number');
-        assert(typeof gateway.weights.stakeWeight === 'number');
-        assert(typeof gateway.weights.tenureWeight === 'number');
-        assert(typeof gateway.weights.observerRewardRatioWeight === 'number');
-        assert(typeof gateway.weights.gatewayRewardRatioWeight === 'number');
-        if (gateway.vaults?.length > 0) {
-          gateway.vaults.forEach((vault) => {
-            assert(typeof vault.balance === 'number');
-            assert(typeof vault.startTimestamp === 'number');
-          });
-        }
-      });
-    });
-
-    it('should be able to get a specific page of gateways', async () => {
-      const gateways = await io.getGateways({
-        cursor: 1000000,
-        limit: 1,
-        sortBy: 'operatorStake',
-        sortOrder: 'desc',
-      });
-      assert.ok(gateways);
-      assert(gateways.limit === 1);
-      assert(gateways.sortOrder === 'desc');
-      assert(gateways.sortBy === 'operatorStake');
-      assert(typeof gateways.totalItems === 'number');
-      assert(typeof gateways.sortBy === 'string');
-      assert(typeof gateways.sortOrder === 'string');
-      assert(typeof gateways.limit === 'number');
-      assert(typeof gateways.hasMore === 'boolean');
-      if (gateways.nextCursor) {
-        assert(typeof gateways.nextCursor === 'string');
-      }
-      assert(Array.isArray(gateways.items));
-      gateways.items.forEach((gateway) => {
-        assert(typeof gateway.gatewayAddress === 'string');
-        assert(typeof gateway.observerAddress === 'string');
-        assert(typeof gateway.startTimestamp === 'number');
-        assert(typeof gateway.operatorStake === 'number');
-        assert(typeof gateway.totalDelegatedStake === 'number');
-        assert(typeof gateway.settings === 'object');
-        assert(typeof gateway.weights === 'object');
-        assert(typeof gateway.weights.normalizedCompositeWeight === 'number');
-        assert(typeof gateway.weights.compositeWeight === 'number');
-        assert(typeof gateway.weights.stakeWeight === 'number');
-        assert(typeof gateway.weights.tenureWeight === 'number');
-        assert(typeof gateway.weights.observerRewardRatioWeight === 'number');
-        assert(typeof gateway.weights.gatewayRewardRatioWeight === 'number');
-        if (gateway.vaults?.length > 0) {
-          gateway.vaults.forEach((vault) => {
-            assert(typeof vault.balance === 'number');
-            assert(typeof vault.startTimestamp === 'number');
-          });
-        }
-      });
-    });
-
-    it('should be able to get a single gateway', async () => {
-      const gateway = await io.getGateway({
-        address: 'QGWqtJdLLgm2ehFWiiPzMaoFLD50CnGuzZIPEdoDRGQ',
-      });
-      assert.ok(gateway);
-    });
-
-    it('should be able to get gateway delegates', async () => {
-      const delegates = await io.getGatewayDelegates({
-        address: 'QGWqtJdLLgm2ehFWiiPzMaoFLD50CnGuzZIPEdoDRGQ',
-        limit: 1,
-        sortBy: 'startTimestamp',
-        sortOrder: 'desc',
-      });
-      assert.ok(delegates);
-      assert(delegates.limit === 1);
-      assert(delegates.sortOrder === 'desc');
-      assert(delegates.sortBy === 'startTimestamp');
-      assert(typeof delegates.totalItems === 'number');
-      assert(typeof delegates.sortBy === 'string');
-      assert(typeof delegates.sortOrder === 'string');
-      assert(typeof delegates.limit === 'number');
-      assert(typeof delegates.hasMore === 'boolean');
-      if (delegates.nextCursor) {
-        assert(typeof delegates.nextCursor === 'string');
-      }
-      assert(Array.isArray(delegates.items));
-      delegates.items.forEach((delegate) => {
-        assert(typeof delegate.delegatedStake === 'number');
-        assert(typeof delegate.startTimestamp === 'number');
-        assert(typeof delegate.address === 'string');
-      });
-    });
-
-    it('should be able get list of allowed gateway delegate addresses, if applicable', async () => {
-      const allowedDelegates = await io.getAllowedDelegates({
-        address: 'QGWqtJdLLgm2ehFWiiPzMaoFLD50CnGuzZIPEdoDRGQ',
-      });
-      assert.ok(allowedDelegates);
-      assert(allowedDelegates.limit === 100);
-      assert(typeof allowedDelegates.totalItems === 'number');
-      assert(typeof allowedDelegates.limit === 'number');
-      assert(typeof allowedDelegates.hasMore === 'boolean');
-      if (allowedDelegates.nextCursor) {
-        assert(typeof allowedDelegates.nextCursor === 'string');
-      }
-      assert(Array.isArray(allowedDelegates.items));
-      allowedDelegates.items.forEach((address) => {
-        assert(typeof address === 'string');
-      });
-    });
-
-    it('should be able to get gateway vaults', async () => {
-      const vaults = await io.getGatewayVaults({
-        address: 'QGWqtJdLLgm2ehFWiiPzMaoFLD50CnGuzZIPEdoDRGQ',
-      });
-      assert.ok(vaults);
-      assert(vaults.limit === 100);
-      assert(vaults.sortOrder === 'desc');
-      assert(vaults.sortBy === 'endTimestamp');
-      assert(typeof vaults.totalItems === 'number');
-      assert(typeof vaults.sortBy === 'string');
-      assert(typeof vaults.sortOrder === 'string');
-      assert(typeof vaults.limit === 'number');
-      assert(typeof vaults.hasMore === 'boolean');
-      if (vaults.nextCursor) {
-        assert(typeof vaults.nextCursor === 'string');
-      }
-      assert(Array.isArray(vaults.items));
-      vaults.items.forEach((vault) => {
-        assert(typeof vault.balance === 'number');
-        assert(typeof vault.cursorId === 'string');
-        assert(typeof vault.vaultId === 'string');
-        assert(typeof vault.startTimestamp === 'number');
-        assert(typeof vault.endTimestamp === 'number');
-      });
-    });
-
-    it('should be able to get gateway delegate allow list', async () => {
-      const allowList = await io.getGatewayDelegateAllowList({
-        address: 'QGWqtJdLLgm2ehFWiiPzMaoFLD50CnGuzZIPEdoDRGQ',
-        limit: 1,
-        sortBy: 'startTimestamp',
-        sortOrder: 'desc',
-      });
-      assert.ok(allowList);
-      // note: sortBy is omitted because it's not supported for by this contract handler, the result is an array of addresses
-      assert(allowList.limit === 1);
-      assert(allowList.sortOrder === 'desc');
-      assert(typeof allowList.totalItems === 'number');
-      assert(typeof allowList.sortOrder === 'string');
-      assert(typeof allowList.limit === 'number');
-      assert(typeof allowList.hasMore === 'boolean');
-      if (allowList.nextCursor) {
-        assert(typeof allowList.nextCursor === 'string');
-      }
-      assert(Array.isArray(allowList.items));
-      allowList.items.forEach((address) => {
-        assert(typeof address === 'string');
-      });
-    });
-
-    it('should be able to get balances, defaulting to first page', async () => {
-      const balances = await io.getBalances();
-      assert.ok(balances);
-      assert(balances.limit === 100);
-      assert(balances.sortOrder === 'desc');
-      assert(balances.sortBy === 'balance');
-      assert(typeof balances.totalItems === 'number');
-      assert(typeof balances.sortBy === 'string');
-      assert(typeof balances.sortOrder === 'string');
-      assert(typeof balances.limit === 'number');
-      assert(typeof balances.hasMore === 'boolean');
-      if (balances.nextCursor) {
-        assert(typeof balances.nextCursor === 'string');
-      }
-      assert(Array.isArray(balances.items));
-      balances.items.forEach((wallet) => {
-        assert(typeof wallet.address === 'string');
-        assert(typeof wallet.balance === 'number');
-      });
-    });
-
-    it('should be able to get balances of a specific to first page', async () => {
-      const balances = await io.getBalances({
-        cursor: 1000000,
-        limit: 1,
-        sortBy: 'address',
-        sortOrder: 'asc',
-      });
-      assert.ok(balances);
-      assert(balances.limit === 1);
-      assert(balances.sortOrder === 'asc');
-      assert(balances.sortBy === 'address');
-      assert(typeof balances.totalItems === 'number');
-      assert(typeof balances.sortBy === 'string');
-      assert(typeof balances.sortOrder === 'string');
-      assert(typeof balances.limit === 'number');
-      assert(typeof balances.hasMore === 'boolean');
-      if (balances.nextCursor) {
-        assert(typeof balances.nextCursor === 'string');
-      }
-      assert(Array.isArray(balances.items));
-      balances.items.forEach((wallet) => {
-        assert(typeof wallet.address === 'string');
-        assert(typeof wallet.balance === 'number');
-      });
-    });
-
-    it('should be able to get a single balance', async () => {
-      const balances = await io.getBalance({
-        address: 'QGWqtJdLLgm2ehFWiiPzMaoFLD50CnGuzZIPEdoDRGQ',
-      });
-      assert.ok(balances);
-    });
-
-    it('should be able to get prescribed names', async () => {
-      const prescribedNames = await io.getPrescribedNames();
-      assert.ok(prescribedNames);
-    });
-
-    it('should return the prescribed observers for a given epoch', async () => {
-      const observers = await io.getPrescribedObservers();
-      assert.ok(observers);
-      for (const observer of observers) {
-        assert(typeof observer.gatewayAddress === 'string');
-        assert(typeof observer.observerAddress === 'string');
-        assert(typeof observer.stake === 'number');
-        assert(typeof observer.startTimestamp === 'number');
-        assert(typeof observer.stakeWeight === 'number');
-        assert(typeof observer.tenureWeight === 'number');
-        assert(typeof observer.gatewayRewardRatioWeight === 'number');
-        assert(typeof observer.observerRewardRatioWeight === 'number');
-        assert(typeof observer.compositeWeight === 'number');
-      }
-    });
-
-    it('should be able to get token cost for leasing a name', async () => {
-      const tokenCost = await io.getTokenCost({
-        intent: 'Buy-Record',
-        name: 'new-name',
-        years: 1,
-      });
-      assert.ok(tokenCost);
-    });
-
-    it('should be able to get token cost for buying a name name', async () => {
-      const tokenCost = await io.getTokenCost({
-        intent: 'Buy-Record',
-        name: 'new-name',
-        type: 'permabuy',
-      });
-      assert.ok(tokenCost);
-    });
-
-    it('should be able to get registration fees', async () => {
-      const registrationFees = await io.getRegistrationFees();
-      assert(registrationFees);
-      assert.equal(Object.keys(registrationFees).length, 51);
-      for (const nameLength of Object.keys(registrationFees)) {
-        // assert lease is length of 5
-        assert(registrationFees[nameLength]['lease']['1'] > 0);
-        assert(registrationFees[nameLength]['lease']['2'] > 0);
-        assert(registrationFees[nameLength]['lease']['3'] > 0);
-        assert(registrationFees[nameLength]['lease']['4'] > 0);
-        assert(registrationFees[nameLength]['lease']['5'] > 0);
-        assert(registrationFees[nameLength]['permabuy'] > 0);
-      }
-    });
-
-    it('should be able to get current epoch distributions', async () => {
-      const distributions = await io.getDistributions();
-      assert.ok(distributions);
-    });
-
-    it('should be able to get epoch distributions at a specific epoch', async () => {
-      const distributions = await io.getDistributions({ epochIndex: 0 });
-      assert.ok(distributions);
-    });
-
-    it('should be able to get current epoch observations', async () => {
-      const observations = await io.getObservations();
-      assert.ok(observations);
-    });
-
-    it('should be able to get epoch observations at a specific epoch', async () => {
-      const observations = await io.getObservations({ epochIndex: 0 });
-      assert.ok(observations);
-    });
-
-    it('should be able to get current demand factor', async () => {
-      const demandFactor = await io.getDemandFactor();
-      assert.ok(demandFactor);
-    });
-
-    it('should be able to get current auctions', async () => {
-      const { items: auctions } = await io.getArNSAuctions();
-      assert.ok(auctions);
-    });
-
-    it('should be able to get a specific auction', async () => {
-      const { items: auctions } = await io.getArNSAuctions();
-      if (auctions.length === 0) {
-        return;
-      }
-      const auction = await io.getArNSAuction({ name: auctions[0].name });
-      assert.ok(auction);
-    });
-
-    it('should be able to get auction prices for an existing auction', async () => {
-      const { items: auctions } = await io.getArNSAuctions();
-      if (auctions.length === 0) {
-        return;
-      }
-      const auctionPrices = await io.getArNSAuctionPrices({
-        name: auctions[0].name,
-        type: 'lease',
-        years: 1,
-      });
-      assert.ok(auctionPrices);
-    });
-
-    it('should be able to create IOWriteable with valid signers', async () => {
-      for (const signer of signers) {
-        const io = IO.init({ signer });
-
-        assert(io instanceof IOWriteable);
-      }
-    });
-
-    // TODO: Make a vault within this test environment's context to cover this
-    // it('should be able to get a specific vault', async () => {
-    //   const vault = await io.getVault({
-    //     address: '31LPFYoow2G7j-eSSsrIh8OlNaARZ84-80J-8ba68d8',
-    //     vaultId: 'Dmsrp1YIYUY5hA13euO-pAGbT1QPazfj1bKD9EpiZeo',
-    //   });
-    //   assert.deepEqual(vault, {
-    //     balance: 1,
-    //     startTimestamp: 1729962428678,
-    //     endTimestamp: 1731172028678,
-    //   });
-    // });
-
-    it('should throw an error when unable to get a specific vault', async () => {
-      const error = await io
-        .getVault({
-          address: '31LPFYoow2G7j-eSSsrIh8OlNaARZ84-80J-8ba68d8',
-          vaultId: 'Dmsrp1YIYUY5hA13euO-pAGbT1QPazfj1bKD9EpiZeo',
-        })
-        .catch((e) => e);
-      assert.ok(error);
-      assert(error instanceof Error);
-      // assert(error.message.includes('Vault-Not-Found'));
-    });
-
-    it('should be able to get paginated vaults', async () => {
-      const vaults = await io.getVaults();
-      assert.ok(vaults);
-      assert(vaults.limit === 100);
-      assert(vaults.sortOrder === 'desc');
-      assert(vaults.sortBy === 'address');
-      assert(typeof vaults.totalItems === 'number');
-      assert(typeof vaults.sortBy === 'string');
-      assert(typeof vaults.sortOrder === 'string');
-      assert(typeof vaults.limit === 'number');
-      assert(typeof vaults.hasMore === 'boolean');
-      if (vaults.nextCursor) {
-        assert(typeof vaults.nextCursor === 'string');
-      }
-      assert(Array.isArray(vaults.items));
-      vaults.items.forEach(
-        ({ address, vaultId, balance, endTimestamp, startTimestamp }) => {
-          assert(typeof address === 'string');
-          assert(typeof balance === 'number');
-          assert(typeof startTimestamp === 'number');
-          assert(typeof endTimestamp === 'number');
-          assert(typeof vaultId === 'string');
-        },
-      );
-    });
-
-    it('should be able to get paginated vaults with custom sort', async () => {
-      const vaults = await io.getVaults({
-        sortBy: 'balance',
-        sortOrder: 'asc',
-      });
-      assert.ok(vaults);
-      assert(vaults.limit === 100);
-      assert(vaults.sortOrder === 'asc');
-      assert(vaults.sortBy === 'balance');
-      assert(typeof vaults.totalItems === 'number');
-      assert(typeof vaults.sortBy === 'string');
-      assert(typeof vaults.sortOrder === 'string');
-      assert(typeof vaults.limit === 'number');
-      assert(typeof vaults.hasMore === 'boolean');
-      if (vaults.nextCursor) {
-        assert(typeof vaults.nextCursor === 'string');
-      }
-      assert(Array.isArray(vaults.items));
-      vaults.items.forEach(
-        ({ address, vaultId, balance, endTimestamp, startTimestamp }) => {
-          assert(typeof address === 'string');
-          assert(typeof balance === 'number');
-          assert(typeof startTimestamp === 'number');
-          assert(typeof endTimestamp === 'number');
-          assert(typeof vaultId === 'string');
-        },
-      );
-    });
-
-    it('should be able to get paginated delegations for a delegate address', async () => {
-      const delegations = await io.getDelegations({
-        address: 'N4h8M9A9hasa3tF47qQyNvcKjm4APBKuFs7vqUVm-SI',
-        limit: 1,
-      });
-      assert.ok(delegations);
-      assert.equal(delegations.limit, 1);
-      assert.equal(delegations.sortOrder, 'desc');
-      assert.equal(delegations.sortBy, 'startTimestamp');
-      assert.equal(typeof delegations.totalItems, 'number');
-      assert.equal(typeof delegations.sortBy, 'string');
-      assert.equal(typeof delegations.sortOrder, 'string');
-      assert.equal(typeof delegations.limit, 'number');
-      assert.equal(typeof delegations.hasMore, 'boolean');
-      if (delegations.nextCursor) {
-        assert.equal(typeof delegations.nextCursor, 'string');
-      }
-      assert(Array.isArray(delegations.items));
-      delegations.items.forEach(
-        ({
-          type,
-          gatewayAddress,
-          delegationId,
-          balance,
-          startTimestamp,
-          vaultId,
-          endTimestamp,
-        }) => {
-          assert.equal(['stake', 'vault'].includes(type), true);
-          assert.equal(typeof gatewayAddress, 'string');
-          assert.equal(typeof delegationId, 'string');
-          assert.equal(typeof balance, 'number');
-          assert.equal(typeof startTimestamp, 'number');
-          assert(
-            endTimestamp === undefined || typeof endTimestamp === 'number',
-          );
-          assert(vaultId === undefined || typeof vaultId === 'string');
-        },
-      );
-    });
-
-    it('should be able to get paginated delegations for a delegate address with custom sort', async () => {
-      const delegations = await io.getDelegations({
-        address: 'N4h8M9A9hasa3tF47qQyNvcKjm4APBKuFs7vqUVm-SI',
-        limit: 1,
-        sortBy: 'balance',
-        sortOrder: 'desc',
-      });
-      assert.ok(delegations);
-      assert.equal(delegations.limit, 1);
-      assert.equal(delegations.sortOrder, 'desc');
-      assert.equal(delegations.sortBy, 'balance');
-      assert.equal(typeof delegations.totalItems, 'number');
-      assert.equal(typeof delegations.sortBy, 'string');
-      assert.equal(typeof delegations.sortOrder, 'string');
-      assert.equal(typeof delegations.limit, 'number');
-      assert.equal(typeof delegations.hasMore, 'boolean');
-      if (delegations.nextCursor) {
-        assert.equal(typeof delegations.nextCursor, 'string');
-      }
-      assert(Array.isArray(delegations.items));
-      delegations.items.forEach(
-        ({
-          type,
-          gatewayAddress,
-          delegationId,
-          balance,
-          startTimestamp,
-          vaultId,
-          endTimestamp,
-        }) => {
-          assert.equal(typeof type, 'string');
-          assert.equal(typeof gatewayAddress, 'string');
-          assert.equal(typeof delegationId, 'string');
-          assert.equal(typeof balance, 'number');
-          assert.equal(typeof startTimestamp, 'number');
-          assert(
-            endTimestamp === undefined || typeof endTimestamp === 'number',
-          );
-          assert(vaultId === undefined || typeof vaultId === 'string');
-        },
-      );
-    });
-
-    it('should be able to get paginated primary names', async () => {
-      const primaryNames = await io.getPrimaryNames();
-      assert.ok(primaryNames);
-    });
-
-    it('should be able to get paginated primary names with custom sort', async () => {
-      const primaryNames = await io.getPrimaryNames({
-        sortBy: 'startTimestamp',
-        sortOrder: 'desc',
-      });
-      assert.ok(primaryNames);
-    });
-
-    it('should be able to get a specific primary name by address', async () => {
-      const primaryName = await io.getPrimaryName({
-        address: 'HwFceQaMQnOBgKDpnFqCqgwKwEU5LBme1oXRuQOWSRA',
-      });
-      assert.ok(primaryName);
-      assert.deepStrictEqual(primaryName, {
-        owner: 'HwFceQaMQnOBgKDpnFqCqgwKwEU5LBme1oXRuQOWSRA',
-        name: 'arns',
-        startTimestamp: 1719356032297,
-      });
-    });
-
-    it('should be able to get a specific primary name by name', async () => {
-      const primaryName = await io.getPrimaryName({
-        name: 'arns',
-      });
-      assert.ok(primaryName);
-      assert.deepStrictEqual(primaryName, {
-        owner: 'HwFceQaMQnOBgKDpnFqCqgwKwEU5LBme1oXRuQOWSRA',
-        name: 'arns',
-        startTimestamp: 1719356032297,
-      });
-    });
-
-    it('should be able to get paginated primary name requests', async () => {
-      const primaryNameRequests = await io.getPrimaryNameRequests();
-      assert.ok(primaryNameRequests);
-    });
-
-    it('should be able to get current redelegation fee', async () => {
-      const redelegationFee = await io.getRedelegationFee({
-        address: '7waR8v4STuwPnTck1zFVkQqJh5K9q9Zik4Y5-5dV7nk',
-      });
-      assert.ok(redelegationFee);
-      assert.equal(redelegationFee.redelegationFeeRate, 0);
-      assert.equal(redelegationFee.feeResetTimestamp, undefined);
-    });
-  });
-
-  describe('ANTRegistry', async () => {
-    const registry = ANTRegistry.init({
-      process: new AOProcess({
-        processId: ANT_REGISTRY_ID,
-        ao: aoClient,
-      }),
-    });
-    const address = '7waR8v4STuwPnTck1zFVkQqJh5K9q9Zik4Y5-5dV7nk';
-
-    it('should retrieve ids from registry', async () => {
-      const affiliatedAnts = await registry.accessControlList({ address });
-      assert(Array.isArray(affiliatedAnts.Owned));
-      assert(Array.isArray(affiliatedAnts.Controlled));
-    });
-
-    it('should be able to create AoANTRegistryWriteable with valid signers', async () => {
-      for (const signer of signers) {
-        const registry = ANTRegistry.init({
-          signer,
-          process: new AOProcess({
-            processId: ANT_REGISTRY_ID,
-            ao: aoClient,
-          }),
-        });
-        assert(registry instanceof AoANTRegistryWriteable);
-      }
-    });
-  });
-
-  describe('ANT', async () => {
-    // ANT v7 process id
-    const processId = 'YcxE5IbqZYK72H64ELoysxiJ-0wb36deYPv55wgl8xo';
-    const ant = ANT.init({
-      process: new AOProcess({
-        processId,
-        ao: aoClient,
-      }),
-    });
-
-    it('should be able to create ANTWriteable with valid signers', async () => {
-      for (const signer of signers) {
-        const nonStrictAnt = ANT.init({
-          process: new AOProcess({
-            processId,
-            ao: aoClient,
-          }),
-          signer,
-        });
-        const strictAnt = ANT.init({
-          process: new AOProcess({
-            processId,
-            ao: aoClient,
-          }),
-          signer,
-          strict: true,
-        });
-
-        assert(nonStrictAnt instanceof AoANTWriteable);
-        assert(strictAnt instanceof AoANTWriteable);
-      }
-    });
-
-    it('should be able to get ANT info', async () => {
-      const info = await ant.getInfo();
-      assert.ok(info);
-    });
-
-    it('should be able to get the ANT records', async () => {
-      const records = await ant.getRecords();
-      assert.ok(records);
-      // TODO: check enforcement of alphabetical order with '@' first
-    });
-
-    it('should be able to get a @ record from the ANT', async () => {
-      const record = await ant.getRecord({ undername: '@' });
-      assert.ok(record);
-    });
-
-    it('should be able to get the ANT owner', async () => {
-      const owner = await ant.getOwner();
-      assert.ok(owner);
-    });
-
-    it('should be able to get the ANT name', async () => {
-      const name = await ant.getName();
-      assert.ok(name);
-    });
-
-    it('should be able to get the ANT ticker', async () => {
-      const ticker = await ant.getTicker();
-      assert.ok(ticker);
-    });
-
-    it('should be able to get the ANT controllers', async () => {
-      const controllers = await ant.getControllers();
-      assert.ok(controllers);
-    });
-
-    it('should be able to get the ANT state', async () => {
-      const state = await ant.getState();
-      assert.ok(state);
-    });
-
-    it('should be able to get the ANT balance for an address', async () => {
-      const balance = await ant.getBalance({
-        address: '7waR8v4STuwPnTck1zFVkQqJh5K9q9Zik4Y5-5dV7nk',
-      });
-      assert.notEqual(balance, undefined);
-    });
-
-    it('should be able to get the ANT balances', async () => {
-      const balances = await ant.getBalances();
-      assert.ok(balances);
->>>>>>> 00548a25
     });
   });
 });